--- conflicted
+++ resolved
@@ -1,10 +1,6 @@
 # Release History
 
 ## 1.0.0b6 (Unreleased)
-<<<<<<< HEAD
-### Dependency Updates
-- Updated dependency `azure-core` from  azure-core<2.0.0,>=1.9.0 to azure-core<2.0.0,>=1.12.1
-=======
 ### Breaking Changes
 - Renamed `ChatThread` to `ChatThreadProperties`.
 - Renamed `get_chat_thread` to `get_properties`.
@@ -15,7 +11,8 @@
 - Changed return type of `send_message` to `SendChatMessageResult`.
 - Replaced `CommunicationError` with `ChatError`.
 - Refactored `CommunicationTokenCredential` constructor to accept `token` instead of `CommunicationTokenRefreshOptions`.
->>>>>>> ee28d351
+### Dependency Updates
+- Updated dependency `azure-core` from  azure-core<2.0.0,>=1.9.0 to azure-core<2.0.0,>=1.12.1
 
 ## 1.0.0b5 (2021-03-09)
 ### Breaking Changes
