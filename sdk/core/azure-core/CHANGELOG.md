--- conflicted
+++ resolved
@@ -4,11 +4,8 @@
 
 ### Features
 
-<<<<<<< HEAD
 - Added `azure.core.utils.parse_connection_string` function to parse connection strings across SDKs, with common validation and support for case insensitive keys.
-=======
 - Supported adding custom policies  #16519
->>>>>>> 6edb9997
 
 ### Bug fixes
 
