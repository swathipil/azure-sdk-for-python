--- conflicted
+++ resolved
@@ -115,23 +115,13 @@
         except AttributeError:
             pass
 
-<<<<<<< HEAD
-        format = str(format).lower()
-=======
         http_request_kwargs = get_http_request_kwargs(kwargs)
->>>>>>> c249012e
         request = schema_rest.build_register_request(
             group_name=group_name,
             schema_name=name,
             content=schema_definition,
-<<<<<<< HEAD
             content_type=kwargs.pop("content_type", "application/json; serialization={}".format(format)),
-            **kwargs
-=======
-            serialization_type=format,
-            content_type=kwargs.pop("content_type", "application/json"),
             **http_request_kwargs
->>>>>>> c249012e
         )
 
         response = self._generated_client.send_request(request, **kwargs)
@@ -158,12 +148,8 @@
                 :caption: Get schema by id.
 
         """
-<<<<<<< HEAD
-        request = schema_rest.build_get_by_id_request(id=id)
-=======
         http_request_kwargs = get_http_request_kwargs(kwargs)
-        request = schema_rest.build_get_by_id_request(schema_id=id, **http_request_kwargs)
->>>>>>> c249012e
+        request = schema_rest.build_get_by_id_request(id=id, **http_request_kwargs)
         response = self._generated_client.send_request(request, **kwargs)
         response.raise_for_status()
         return _parse_response_schema(response)
@@ -199,23 +185,13 @@
         except AttributeError:
             pass
 
-<<<<<<< HEAD
-        format = str(format).lower()
-=======
         http_request_kwargs = get_http_request_kwargs(kwargs)
->>>>>>> c249012e
         request = schema_rest.build_query_id_by_content_request(
             group_name=group_name,
             schema_name=name,
             content=schema_definition,
-<<<<<<< HEAD
             content_type=kwargs.pop("content_type", "application/json; serialization={}".format(format)),
-            **kwargs
-=======
-            serialization_type=format,
-            content_type=kwargs.pop("content_type", "application/json"),
             **http_request_kwargs
->>>>>>> c249012e
         )
 
         response = self._generated_client.send_request(request, **kwargs)
