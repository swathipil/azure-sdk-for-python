# --------------------------------------------------------------------------
#
# Copyright (c) Microsoft Corporation. All rights reserved.
#
# The MIT License (MIT)
#
# Permission is hereby granted, free of charge, to any person obtaining a copy
# of this software and associated documentation files (the ""Software""), to
# deal in the Software without restriction, including without limitation the
# rights to use, copy, modify, merge, publish, distribute, sublicense, and/or
# sell copies of the Software, and to permit persons to whom the Software is
# furnished to do so, subject to the following conditions:
#
# The above copyright notice and this permission notice shall be included in
# all copies or substantial portions of the Software.
#
# THE SOFTWARE IS PROVIDED *AS IS*, WITHOUT WARRANTY OF ANY KIND, EXPRESS OR
# IMPLIED, INCLUDING BUT NOT LIMITED TO THE WARRANTIES OF MERCHANTABILITY,
# FITNESS FOR A PARTICULAR PURPOSE AND NONINFRINGEMENT. IN NO EVENT SHALL THE
# AUTHORS OR COPYRIGHT HOLDERS BE LIABLE FOR ANY CLAIM, DAMAGES OR OTHER
# LIABILITY, WHETHER IN AN ACTION OF CONTRACT, TORT OR OTHERWISE, ARISING
# FROM, OUT OF OR IN CONNECTION WITH THE SOFTWARE OR THE USE OR OTHER DEALINGS
# IN THE SOFTWARE.
#
# --------------------------------------------------------------------------
from typing import Any, TYPE_CHECKING, Union

from ._utils import get_http_request_kwargs
from ._common._constants import SchemaFormat, DEFAULT_VERSION
from ._common._schema import Schema, SchemaProperties
from ._common._response_handlers import (
    _parse_response_schema,
    _parse_response_schema_properties,
)
from ._generated._azure_schema_registry import AzureSchemaRegistry
from ._generated.rest import schema as schema_rest


if TYPE_CHECKING:
    from azure.core.credentials import TokenCredential


class SchemaRegistryClient(object):
    """
    SchemaRegistryClient is a client for registering and retrieving schemas from the Azure Schema Registry service.

    :param str fully_qualified_namespace: The Schema Registry service fully qualified host name.
     For example: my-namespace.servicebus.windows.net.
    :param credential: To authenticate managing the entities of the SchemaRegistry namespace.
    :type credential: ~azure.core.credentials.TokenCredential
    :keyword str api_version: The Schema Registry service API version to use for requests.
        Default value and only accepted value currently is "2021-10".

    .. admonition:: Example:

        .. literalinclude:: ../samples/sync_samples/sample_code_schemaregistry.py
            :start-after: [START create_sr_client_sync]
            :end-before: [END create_sr_client_sync]
            :language: python
            :dedent: 4
            :caption: Create a new instance of the SchemaRegistryClient.

    """

    def __init__(self, fully_qualified_namespace, credential, **kwargs):
        # type: (str, TokenCredential, Any) -> None
        api_version = kwargs.pop("api_version", DEFAULT_VERSION)
        self._generated_client = AzureSchemaRegistry(
            credential=credential,
            endpoint=fully_qualified_namespace,
            api_version=api_version,
            **kwargs
        )

    def __enter__(self):
        # type: () -> SchemaRegistryClient
        self._generated_client.__enter__()
        return self

    def __exit__(self, *exc_details):
        # type: (Any) -> None
        self._generated_client.__exit__(*exc_details)

    def close(self):
        # type: () -> None
        """This method is to close the sockets opened by the client.
        It need not be used when using with a context manager.
        """
        self._generated_client.close()

    def register_schema(
        self,
        group_name,
        schema_name,
        schema_definition,
        format,
        **kwargs  # pylint:disable=redefined-builtin
    ):
        # type: (str, str, str, Union[str, SchemaFormat], Any) -> SchemaProperties
        """
        Register new schema. If schema of specified name does not exist in specified group,
        schema is created at version 1. If schema of specified name exists already in specified group,
        schema is created at latest version + 1.

        :param str group_name: Schema group under which schema should be registered.
        :param str schema_name: Name of schema being registered.
        :param str schema_definition: String representation of the schema being registered.
        :param format: Format for the schema being registered.
         For now Avro is the only supported schema format by the service.
        :type format: Union[str, SchemaFormat]
        :rtype: ~azure.schemaregistry.SchemaProperties
        :raises: :class:`~azure.core.exceptions.HttpResponseError`

        .. admonition:: Example:

            .. literalinclude:: ../samples/sync_samples/sample_code_schemaregistry.py
                :start-after: [START register_schema_sync]
                :end-before: [END register_schema_sync]
                :language: python
                :dedent: 4
                :caption: Register a new schema.

        """
        try:
            format = format.value
        except AttributeError:
            pass

        format = format.capitalize()
        http_request_kwargs = get_http_request_kwargs(kwargs)
        request = schema_rest.build_register_request(
            group_name=group_name,
            schema_name=schema_name,
            content=schema_definition,
            content_type=kwargs.pop("content_type", "application/json; serialization={}".format(format)),
            **http_request_kwargs
        )

        response = self._generated_client.send_request(request, **kwargs)
        response.raise_for_status()
        return _parse_response_schema_properties(response, format)

    def get_schema(self, schema_id, **kwargs):
        # type: (str, Any) -> Schema
        """
        Gets a registered schema by its unique ID.
        Azure Schema Registry guarantees that ID is unique within a namespace.

        :param str schema_id: References specific schema in registry namespace.
        :rtype: ~azure.schemaregistry.Schema
        :raises: :class:`~azure.core.exceptions.HttpResponseError`

        .. admonition:: Example:

            .. literalinclude:: ../samples/sync_samples/sample_code_schemaregistry.py
                :start-after: [START get_schema_sync]
                :end-before: [END get_schema_sync]
                :language: python
                :dedent: 4
                :caption: Get schema by id.

        """
        http_request_kwargs = get_http_request_kwargs(kwargs)
<<<<<<< HEAD
        request = schema_rest.build_get_by_id_request(id=id, **http_request_kwargs)
=======
        request = schema_rest.build_get_by_id_request(
            schema_id=schema_id, **http_request_kwargs
        )
>>>>>>> 9cd93fbe
        response = self._generated_client.send_request(request, **kwargs)
        response.raise_for_status()
        return _parse_response_schema(response)

    def get_schema_properties(
        self,
        group_name,
        schema_name,
        schema_definition,
        format,
        **kwargs  # pylint:disable=redefined-builtin
    ):
        # type: (str, str, str, Union[str, SchemaFormat], Any) -> SchemaProperties
        """
        Gets the schema properties corresponding to an existing schema within the specified schema group,
        as matched by schema definition comparison.

        :param str group_name: Schema group under which schema should be registered.
        :param str schema_name: Name of schema being registered.
        :param str schema_definition: String representation of the schema being registered.
        :param format: Format for the schema being registered.
        :type format: Union[str, SchemaFormat]
        :rtype: ~azure.schemaregistry.SchemaProperties
        :raises: :class:`~azure.core.exceptions.HttpResponseError`

        .. admonition:: Example:

            .. literalinclude:: ../samples/sync_samples/sample_code_schemaregistry.py
                :start-after: [START get_schema_id_sync]
                :end-before: [END get_schema_id_sync]
                :language: python
                :dedent: 4
                :caption: Get schema id.

        """
        try:
            format = format.value
        except AttributeError:
            pass

        format = format.capitalize()
        http_request_kwargs = get_http_request_kwargs(kwargs)
        request = schema_rest.build_query_id_by_content_request(
            group_name=group_name,
            schema_name=schema_name,
            content=schema_definition,
            content_type=kwargs.pop("content_type", "application/json; serialization={}".format(format)),
            **http_request_kwargs
        )

        response = self._generated_client.send_request(request, **kwargs)
        response.raise_for_status()
        return _parse_response_schema_properties(response, format)<|MERGE_RESOLUTION|>--- conflicted
+++ resolved
@@ -161,13 +161,9 @@
 
         """
         http_request_kwargs = get_http_request_kwargs(kwargs)
-<<<<<<< HEAD
-        request = schema_rest.build_get_by_id_request(id=id, **http_request_kwargs)
-=======
         request = schema_rest.build_get_by_id_request(
-            schema_id=schema_id, **http_request_kwargs
-        )
->>>>>>> 9cd93fbe
+            id=schema_id, **http_request_kwargs
+        )
         response = self._generated_client.send_request(request, **kwargs)
         response.raise_for_status()
         return _parse_response_schema(response)
