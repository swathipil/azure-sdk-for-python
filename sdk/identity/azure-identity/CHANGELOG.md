--- conflicted
+++ resolved
@@ -4,9 +4,6 @@
 
 ### Features Added
 
-<<<<<<< HEAD
-- Credentials that are implemented via launching a subprocess to acquire tokens now have configurable timeouts using the `process_timeout` keyword argument. This addresses scenarios where these proceses can take longer than the current default timeout values. The affected credentials are `AzureCliCredential`, `AzureDeveloperCliCredential`, and `AzurePowerShellCredential`. (Note: For `DefaultAzureCredential`, the `developer_credential_timeout` keyword argument allows users to propagate this option to `AzureCliCredential`, `AzureDeveloperCliCredential`, and `AzurePowerShellCredential` in the authentication chain.) ([#28290](https://github.com/Azure/azure-sdk-for-python/pull/28290))
-=======
 - Changed parameter from `disable_instance_discovery` to `disable_authority_validation_and_instance_discovery` to make it more explicit.
 
 ### Breaking Changes
@@ -22,14 +19,10 @@
 ### Other Changes
 
 ## 1.13.0b4 (2023-04-11)
->>>>>>> ebcfffdf
-
-### Breaking Changes
-
-> These changes do not impact the API of stable versions such as 1.12.0.
-> Only code written against a beta version such as 1.13.0b3 may be affected.
-- Windows Web Account Manager (WAM) Brokered Authentication is still in preview and not available in this release. It will be available in the next beta release.
-- Additional Continuous Access Evaluation (CAE) support for service principal credentials is still in preview and not available in this release. It will be available in the next beta release.
+
+### Features Added
+
+- Credentials that are implemented via launching a subprocess to acquire tokens now have configurable timeouts using the `process_timeout` keyword argument. This addresses scenarios where these proceses can take longer than the current default timeout values. The affected credentials are `AzureCliCredential`, `AzureDeveloperCliCredential`, and `AzurePowerShellCredential`. (Note: For `DefaultAzureCredential`, the `developer_credential_timeout` keyword argument allows users to propagate this option to `AzureCliCredential`, `AzureDeveloperCliCredential`, and `AzurePowerShellCredential` in the authentication chain.) ([#28290](https://github.com/Azure/azure-sdk-for-python/pull/28290))
 
 ## 1.13.0b3 (2023-03-07)
 
