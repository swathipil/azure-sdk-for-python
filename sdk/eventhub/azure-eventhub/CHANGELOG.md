# Release History

<<<<<<< HEAD
## 5.8.0b3 (Unreleased)
=======
## 5.9.0b1 (2022-02-09)
>>>>>>> 6ab40edc

### Features Added

### Breaking Changes

### Bugs Fixed

### Other Changes

## 0.2.0a1 (unreleased)

- Swapped out Proton dependency for uAMQP.

![Impressions](https://azure-sdk-impressions.azurewebsites.net/api/impressions/azure-sdk-for-python/sdk/eventhub/azure-eventhub/HISTORY.png)
## 5.8.0a2 (2022-02-09)

### Features Added

- Added support for async `EventHubProducerClient` and `EventHubConsumerClient`.

### Breaking changes

- The following features have been temporarily pulled out of async `EventHubProducerClient` and `EventHubConsumerClient` which will be added back in future previews as we work towards a stable release:
  - Passing the following keyword arguments to the constructors and `from_connection_string` methods of the `EventHubProducerClient` and `EventHubConsumerClient` is not supported:  `transport_type`, `http_proxy`, `custom_endpoint_address`, and `connection_verify`.

## 5.8.0a1 (2022-01-13)

Version 5.8.0a1 is our first efforts to build an Azure Event Hubs client library based on pure python implemented AMQP stack.

### Breaking changes

- The following features have been temporarily pulled out which will be added back in future previews as we work towards a stable release:
  - Async is not supported.
  - Passing the following keyword arguments to the constructors and `from_connection_string` methods of the `EventHubProducerClient` and `EventHubConsumerClient` is not supported:  `transport_type`, `http_proxy`, `custom_endpoint_address`, and `connection_verify`.

### Other Changes

- uAMQP dependency is removed.

## 5.7.0 (2022-01-12)

This version and all future versions will require Python 3.6+. Python 2.7 is no longer supported.

### Features Added

- Added support for fixed (linear) retry backoff:
  - Sync/async `EventHubProducerClient` and `EventHubConsumerClient` constructors and `from_connection_string` take `retry_mode` as a keyword argument.

### Bugs Fixed

- Fixed a bug that `EventHubProducerClient` could be reopened for sending events instead of encountering with `KeyError` when the client is previously closed (issue #21849).

### Other Changes

- Improved token refresh timing to prevent potentially blocking main flow when the token is about to get expired soon.
- Updated uAMQP dependency to 1.5.1.

## 5.6.1 (2021-10-06)

### Bugs Fixed

- Fixed a bug for checking that `azure.eventhub.amqp.AmqpMessageHeader` and `azure.eventhub.amqp.AmqpMessageProperties` contain specific properties using the `in` keyword.

### Other Changes

- Updated uAMQP dependency to 1.4.3.
  - Added support for Python 3.10.
  - Fixed memory leak in win32 socketio and tlsio (issue #19777).
  - Fixed memory leak in the process of converting AMQPValue into string (issue #19777).

## 5.6.0 (2021-07-07)

### Features Added

- Added support for sending AMQP annotated message which allows full access to the AMQP message fields.
  - Introduced new namespace `azure.eventhub.amqp`.
  - Added new enum class `azure.eventhub.amqp.AmqpMessageBodyType` to represent the body type of the message which includes:
    - `DATA`: The body of message consists of one or more data sections and each section contains opaque binary data.
    - `SEQUENCE`: The body of message consists of one or more sequence sections and each section contains an arbitrary number of structured data elements.
    - `VALUE`: The body of message consists of one amqp-value section and the section contains a single AMQP value.
  - Introduced new class `azure.eventhub.amqp.AmqpAnnotatedMessage` for accessing low-level amqp message sections which can be instantiated for sending.
  - Introduced new classes `azure.eventhub.amqp.AmqpMessageHeader` and `azure.eventhub.amqp.AmqpMessageProperties` for accessing amqp header and properties.
  - Added new property `body_type` on `azure.eventhub.EventData` which returns `azure.eventhub.amqp.AmqpMessageBodyType`.
  - Added new read-only property `raw_amqp_message` on `azure.eventhub.EventData` which returns `azure.eventhub.amqp.AmqpAnnotatedMessage`.

### Fixed

- Updated uAMQP dependency to 1.4.1.
  - Fixed a bug that attributes creation_time, absolute_expiry_time and group_sequence on MessageProperties should be compatible with integer types on Python 2.7.

## 5.5.0 (2021-05-13)

**New Features**

- Added support for using `azure.core.credentials.AzureNamedKeyCredential` as credential for authenticating producer and consumer clients.

**Bug Fixes**

- Fixed bug that custom user agent string should be put in front of the built-in user agent string instead of being appended.
- Updated uAMQP dependency to 1.4.0.
  - Fixed memory leaks in the process of link attach where source and target cython objects are not properly deallocated (#15747).
  - Improved management operation callback not to parse description value of non AMQP_TYPE_STRING type as string (#18361).

**Notes**

- Updated azure-core dependency to 1.14.0.

## 5.4.0 (2021-04-07)

This version follows from version 5.3.1, rather than 5.4.0b1 so that the preview idempotent producer feature is not included.

**New Features**

- Added support for using `azure.core.credentials.AzureSasCredential` as credential for authenticating producer and consumer clients.
- Updated `list_ownership`, `claim_ownership`, `update_checkpoint`, `list_checkpoints` on sync and async `CheckpointStore` to support taking `**kwargs`.
  - WARNING: Implementing a custom checkpointstore that does not support taking `**kwargs` in the methods listed previously will result in the following pylint error: `W0221: Parameters differ from overridden ________ method (arguments-differ)`.
- Updated `update_checkpoint` on sync and async `PartitionContext` to support taking `**kwargs`.

**Bug Fixes**

- Updated uAMQP dependency to 1.3.0.
  - Fixed bug that sending message of large size triggering segmentation fault when the underlying socket connection is lost (#13739, #14543).
  - Fixed bug in link flow control where link credit and delivery count should be calculated based on per message instead of per transfer frame (#16934).

**Notes**

- Updated azure-core dependency to 1.13.0.

## 5.4.0b1 (2021-03-09)

This version and all future versions will require Python 2.7 or Python 3.6+, Python 3.5 is no longer supported.

**New Features**

- Added support for idempotent publishing which is supported by the service to endeavor to reduce the number of duplicate
  events that are published.
  - `EventHubProducerClient` constructor accepts two new parameters for idempotent publishing:
    - `enable_idempotent_partitions`: A boolean value to tell the `EventHubProducerClient` whether to enable idempotency.
    - `partition_config`: The set of configurations that can be specified to influence publishing behavior
     specific to the configured Event Hub partition.
  - Introduced a new method `get_partition_publishing_properties` on `EventHubProducerClient` to inspect the information
    about the state of publishing for a partition.
  - Introduced a new property `published_sequence_number` on `EventData` to get the publishing sequence number assigned
    to the event at the time it was successfully published.
  - Introduced a new property `starting_published_sequence_number` on `EventDataBatch` to get the publishing sequence
    number assigned to the first event in the batch at the time the batch was successfully published.
  - Introduced a new class `azure.eventhub.PartitionPublishingConfiguration` which is a set of configurations that can be
    specified to influence the behavior when publishing directly to an Event Hub partition.

**Notes**

- Updated uAMQP dependency to 1.2.15.

## 5.3.1 (2021-03-09)

This version will be the last version to officially support Python 3.5, future versions will require Python 2.7 or Python 3.6+.

**Bug fixes**

- Sending empty `event_data_batch` will be a no-op now instead of raising error.

## 5.3.0 (2021-02-08)

**New Features**

- Added a `parse_connection_string` method which parses a connection string into a properties bag, `EventHubConnectionStringProperties`, containing its component parts.
- The constructor and `from_connection_string` method of `EventHubConsumerClient` and `EventHubProducerClient` now accept two new optional arguments:
  - `custom_endpoint_address` which allows for specifying a custom endpoint to use when communicating with the Event Hubs service,
and is useful when your network does not allow communicating to the standard Event Hubs endpoint.
  - `connection_verify` which allows for specifying the path to the custom CA_BUNDLE file of the SSL certificate which is used to authenticate
the identity of the connection endpoint.

**Notes**

- Updated uAMQP dependency to 1.2.14.

## 5.2.1 (2021-01-11)

**Bug fixes**

- Updated `azure.eventhub.extension.__init__.py` to be compatible with pkgutil-style namespace (PR #13210, thanks @pjachowi).
- Updated uAMQP dependency to 1.2.13
  - Added support for Python 3.9.
  - Fixed bug that macOS was unable to detect network error (#15473).
  - Fixed bug that `uamqp.ReceiveClient` and `uamqp.ReceiveClientAsync` receive messages during connection establishment (#15555).
  - Fixed bug where connection establishment on macOS with Clang 12 triggering unrecognized selector exception (#15567).
  - Fixed bug in accessing message properties triggering segmentation fault when the underlying C bytes are NULL (#15568).

## 5.2.0 (2020-09-08)

**New Features**

- Connection strings used with `from_connection_string` methods now supports using the `SharedAccessSignature` key in leiu of `sharedaccesskey` and `sharedaccesskeyname`, taking the string of the properly constructed token as value.

## 5.2.0b1 (2020-07-06)

**New Features**

- `EventHubConsumerClient` constructor accepts two new parameters for the load balancer.
    - `load_balancing_strategy`, which can be "greedy" or "balanced".
     With greedy strategy, one execution of load balancing will claim as many partitions as required to balance the load
     whereas with balanced strategy one execution of load balancing will claim at most 1 partition.
    - `partition_ownership_expiration_interval`, which allows you to customize the partition ownership expiration for load balancing.
     A consumer client may lose its owned partitions more often with a smaller expiration interval. But a larger interval
     may result in idle partitions not being claimed for longer time.
- Added enum class `azure.eventhub.LoadBalancingStrategy` for `load_balancing_strategy`.

## 5.1.0 (2020-05-04)

**New Features**

- `EventHubProducerClient.send_batch` accepts either an `EventDataBatch` or a finite list of `EventData`. #9181
- Added enqueueTime to span links of distributed tracing. #9599

**Bug fixes**

- Fixed a bug that turned `azure.eventhub.EventhubConsumerClient` into an exclusive receiver when it has no checkpoint store. #11181
- Updated uAMQP dependency to 1.2.7.
  - Fixed bug in setting certificate of tlsio on MacOS. #7201
  - Fixed bug that caused segmentation fault in network tracing on MacOS when setting `logging_enable` to `True` in `EventHubConsumerClient` and `EventHubProducerClient`.

## 5.1.0b1 (2020-04-06)

**New Features**

- Added `EventHubConsumerClient.receive_batch()` to receive and process events in batches instead of one by one. #9184
- `EventHubConsumerCliuent.receive()` has a new param `max_wait_time`.
`on_event` is called every `max_wait_time` when no events are received and `max_wait_time` is not `None` or 0.
- Param event of `PartitionContext.update_checkpoint` is now optional. The last received event is used when param event is not passed in.
- `EventData.system_properties` has added missing properties when consuming messages from IotHub. #10408

## 5.0.1 (2020-03-09)

**Bug fixes**

- Fixed a bug that swallowed errors when receiving events with `azure.eventhub.EventHubConsumerClient`  #9660
- Fixed a bug that caused `get_eventhub_properties`, `get_partition_ids`, and `get_partition_properties` to raise
an error on Azure Stack #9920

## 5.0.0 (2020-01-13)

**Breaking changes**

- `EventData`
    - Removed deprecated property `application_properties` and deprecated method `encode_message()`.
- `EventHubConsumerClient`
    - `on_error` would be called when `EventHubConsumerClient` failed to claim ownership of partitions.
    - `on_partition_close` and `on_partition_initialize` would be called in the case of exceptions raised by `on_event` callback.
        -  `EventHubConsumerClient` would close and re-open the internal partition receiver in this case.
    - Default starting position from where `EventHubConsumerClient` should resume receiving after recovering from an error has been re-prioritized.
        - If there is checkpoint, it will resume from the checkpoint.
        - If there is no checkpoint but `starting_position` is provided, it will resume from `starting_posititon`.
        - If there is no checkpoint or `starting_position`, it will resume from the latest position.
- `PartitionContext`
    - `update_checkpoint` would do in-memory checkpoint instead of doing nothing when checkpoint store is not explicitly provided.
        - The in-memory checkpoints would be used for `EventHubConsumerClient` receiving recovering.
- `get_partition_ids`, `get_partition_properties`, `get_eventhub_properties` would raise error in the case of service returning an error status code.
    - `AuthenticationError` would be raised when service returning error code 401.
    - `ConnectError` would be raised when service returning error code 404.
    - `EventHubError` would be raised when service returning other error codes.

## 5.0.0b6 (2019-12-03)

**Breaking changes**

- All exceptions should now be imported from `azure.eventhub.exceptions`.
- Introduced separate `EventHubSharedKeyCredential` objects for synchronous and asynchronous operations.
  For async, import the credentials object from the `azure.eventhub.aio` namespace.
- `EventData`
    - Renamed property `application_properties` to `properties`.
    - `EventData` no longer has attribute `last_enqueued_event_properties` - use this on `PartitionContext` instead.
- `EvenDataBatch`
    - `EventDataBatch.try_add` has been renamed to `EventDataBatch.add`.
    - Renamed property `size` to `size_in_bytes`.
    - Renamed attribute `max_size` to `max_size_in_bytes`.
- `EventHubConsumerClient` and `EventHubProducerClient`
    - Renamed method `get_properties` to `get_eventhub_properties`.
    - Renamed parameters in constructor: `host` to `fully_qualified_namespace`, `event_hub_path` to `eventhub_name`.
    - Renamed parameters in `get_partition_properties`: `partition` to `partition_id`.
    - Renamed parameter `consumer_group_name` to `consumer_group` and moved that parameter from `receive` method to the constructor of `EventHubConsumerClient`.
    - Renamed parameter `initial_event_position` to `starting_position` on the `receive` method of `EventHubConsumerClient`.
    - Renamed parameter `event_hub_path` to `eventhub_name` in constructor and `from_connection_string` method of the client object.
    - `EventHubProducerClient.send` has been renamed to `send_batch` which will only accept `EventDataBatch` object as input.
    - `EventHubProducerClient.create_batch` now also takes the `partition_id` and `partition_key` as optional parameters (which are no longer specified at send).
- Renamed module `PartitionManager` to `CheckpointStore`.
- Receive event callback parameter has been renamed to `on_event` and now operates on a single event rather than a list of events.
- Removed class `EventPostition`.
    - The `starting_position` parameter of the `receive` method accepts offset(`str`), sequence number(`int`), datetime (`datetime.datetime`) or `dict` of these types.
    - The `starting_position_inclusive` parameter of the `receive` method accepts `bool` or `dict` indicating whether the given event position is inclusive or not.
- `PartitionContext` no longer has attribute `owner_id`.
- `PartitionContext` now has attribute `last_enqueued_event_properties` which is populated if `track_last_enqueued_event_properties` is set to `True` in the `receive` method.

**New features**

- Added new parameter `idle_timeout` in construct and `from_connection_string` to `EventHubConsumerClient` and `EventHubProducerClient`
after which the underlying connection will close if there is no further activity.

## 5.0.0b5 (2019-11-04)

**Breaking changes**

- `EventHubClient`, `EventHubConsumer` and `EventHubProducer` has been removed. Use `EventHubProducerClient` and `EventHubConsumerClient` instead.
    - Construction of both objects is the same as it was for the previous client.
- Introduced `EventHubProducerClient` as substitution for`EventHubProducer`.
    - `EventHubProducerClient` supports sending events to different partitions.
- Introduced `EventHubConsumerClient` as substitution for `EventHubConsumer`.
    - `EventHubConsumerClient` supports receiving events from single/all partitions.
    - There are no longer methods which directly return `EventData`, all receiving is done via callback method: `on_events`.
- `EventHubConsumerClient` has taken on the responsibility of `EventProcessor`.
    - `EventHubConsumerClient` now accepts `PartitionManager` to do load-balancing and checkpoint.
- Replaced `PartitionProcessor`by four independent callback methods accepted by the `receive` method on `EventHubConsumerClient`.
    - `on_events(partition_context, events)` called when events are received.
    - `on_error(partition_context, exception` called when errors occur.
    - `on_partition_initialize(partition_context)` called when a partition consumer is opened.
    - `on_partition_close(partition_context, reason)` called when a partition consumer is closed.
- Some modules and classes that were importable from several different places have been removed:
    - `azure.eventhub.common` has been removed. Import from `azure.eventhub` instead.
    - `azure.eventhub.client_abstract` has been removed. Use `azure.eventhub.EventHubProducerClient` or `azure.eventhub.EventHubConsumerClient` instead.
    - `azure.eventhub.client` has been removed. Use `azure.eventhub.EventHubProducerClient` or `azure.eventhub.EventHubConsumerClient` instead.
    - `azure.eventhub.producer` has been removed. Use `azure.eventhub.EventHubProducerClient` instead.
    - `azure.eventhub.consumer` has been removed. Use `azure.eventhub.EventHubConsumerClient` instead.
    - `azure.eventhub.aio.client_async` has been removed. Use `azure.eventhub.aio.EventHubProducerClient` or `azure.eventhub.aio.EventHubConsumerClient` instead.
    - `azure.eventhub.aio.producer_async` has been removed. Use `azure.eventhub.aio.EventHubProducerClient` instead.
    - `azure.eventhub.aio.consumer_async` has been removed. Use `azure.eventhub.aio.EventHubConsumerClient` instead.
    - `azure.eventhub.aio.event_processor.event_processor` has been removed. Use `azure.eventhub.aio.EventHubConsumerClient` instead.
    - `azure.eventhub.aio.event_processor.partition_processor` has been removed. Use callback methods instead.
    - `azure.eventhub.aio.event_processor.partition_manager` has been removed. Import from `azure.eventhub.aio` instead.
    - `azure.eventhub.aio.event_processor.partition_context` has been removed. Import from `azure.eventhub.aio` instead.
    - `azure.eventhub.aio.event_processor.sample_partition_manager` has been removed.

**Bug fixes**

- Fixed bug in user-agent string not being parsed.

## 5.0.0b4 (2019-10-08)

**New features**

- Added support for tracing (issue #7153).
- Added the capability of tracking last enqueued event properties of the partition to `EventHubConsumer` .
    - Added new boolean type parameter`track_last_enqueued_event_properties` in method `EventHubClient.create_consumer()`.
    - Added new property `last_enqueued_event_properties` of `EventHubConsumer` which contains sequence_number, offset, enqueued_time and retrieval_time information.
    - By default the capability is disabled as it will cost extra bandwidth for transferring more information if turned on.

**Breaking changes**

- Removed support for IoT Hub direct connection.
    - [EventHubs compatible connection string](https://docs.microsoft.com/azure/iot-hub/iot-hub-devguide-messages-read-builtin) of an IotHub can be used to create `EventHubClient` and read properties or events from an IoT Hub.
- Removed support for sending EventData to IoT Hub.
- Removed parameter `exception` in method `close()` of `EventHubConsumer` and `EventHubProcuer`.
- Updated uAMQP dependency to 1.2.3.

## 5.0.0b3 (2019-09-10)

**New features**

- Added support for automatic load balancing among multiple `EventProcessor`.
- Added `BlobPartitionManager` which implements `PartitionManager`.
    - Azure Blob Storage is applied for storing data used by `EventProcessor`.
    - Packaged separately as a plug-in to `EventProcessor`.
    - For details, please refer to [Azure Blob Storage Partition Manager](https://github.com/Azure/azure-sdk-for-python/tree/main/sdk/eventhub/azure-eventhub-checkpointstoreblob-aio).
- Added property `system_properties` on `EventData`.

**Breaking changes**

- Removed constructor method of `PartitionProcessor`. For initialization please implement the method `initialize`.
- Replaced `CheckpointManager` by `PartitionContext`.
    - `PartitionContext` has partition context information and method `update_checkpoint`.
- Updated all methods of `PartitionProcessor` to include `PartitionContext` as part of the arguments.
- Updated accessibility of class members in `EventHub/EventHubConsumer/EventHubProducer`to be private.
- Moved `azure.eventhub.eventprocessor` under `aio` package, which now becomes `azure.eventhub.aio.eventprocessor`.

## 5.0.0b2 (2019-08-06)

**New features**

- Added method `create_batch` on the `EventHubProducer` to create an `EventDataBatch` that can then be used to add events until the maximum size is reached.
    - This batch object can then be used in the `send()` method to send all the added events to Event Hubs.
    - This allows publishers to build batches without the possibility of encountering the error around the message size exceeding the supported limit when sending events.
    - It also allows publishers with bandwidth concerns to control the size of each batch published.
- Added new configuration parameters for exponential delay between retry operations.
    - `retry_total`: The total number of attempts to redo the failed operation.
    - `backoff_factor`: The delay time factor.
    - `backoff_max`: The maximum delay time in total.
- Added support for context manager on `EventHubClient`.
- Added new error type `OperationTimeoutError` for send operation.
- Introduced a new class `EventProcessor` which replaces the older concept of [Event Processor Host](https://docs.microsoft.com/azure/event-hubs/event-hubs-event-processor-host). This early preview is intended to allow users to test the new design using a single instance of `EventProcessor`. The ability to checkpoints to a durable store will be added in future updates.
    - `EventProcessor`: EventProcessor creates and runs consumers for all partitions of the eventhub.
    - `PartitionManager`: PartitionManager defines the interface for getting/claiming ownerships of partitions and updating checkpoints.
    - `PartitionProcessor`: PartitionProcessor defines the interface for processing events.
    - `CheckpointManager`: CheckpointManager takes responsibility for updating checkpoints during events processing.

**Breaking changes**

- `EventProcessorHost` was replaced by `EventProcessor`, please read the new features for details.
- Replaced `max_retries` configuration parameter of the EventHubClient with `retry_total`.


## 5.0.0b1 (2019-06-25)

Version 5.0.0b1 is a preview of our efforts to create a client library that is user friendly and idiomatic to the Python ecosystem. The reasons for most of the changes in this update can be found in the [Azure SDK Design Guidelines for Python](https://azuresdkspecs.z5.web.core.windows.net/PythonSpec.html). For more information, please visit https://aka.ms/azure-sdk-preview1-python.

**New features**

- Added new configuration parameters for creating EventHubClient.
  - `credential`: The credential object used for authentication which implements `TokenCredential` interface of getting tokens.
  - `transport_type`: The type of transport protocol that will be used for communicating with the Event Hubs service.
  - `max_retries`: The max number of attempts to redo the failed operation when an error happened.
  - for detailed information about the configuration parameters, please read the reference documentation.
- Added new methods `get_partition_properties` and `get_partition_ids` to EventHubClient.
- Added support for http proxy.
- Added support for authentication using azure-identity credential.
- Added support for transport using AMQP over WebSocket.

**Breaking changes**

- New error hierarchy
  - `azure.error.EventHubError`
  - `azure.error.ConnectionLostError`
  - `azure.error.ConnectError`
  - `azure.error.AuthenticationError`
  - `azure.error.EventDataError`
  - `azure.error.EventDataSendError`
- Renamed Sender/Receiver to EventHubProducer/EventHubConsumer.
  - Renamed `add_sender` to `create_producer` and `add_receiver` to `create_consumer` in EventHubClient.
  - EventHubConsumer is now iterable.
- Rename class azure.eventhub.Offset to azure.eventhub.EventPosition.
- Rename method `get_eventhub_info` to `get_properties` of EventHubClient.
- Reorganized connection management, EventHubClient is no longer responsible for opening/closing EventHubProducer/EventHubConsumer.
  - Each EventHubProducer/EventHubConsumer is responsible for its own connection management.
  - Added support for context manager on EventHubProducer and EventHubConsumer.
- Reorganized async APIs into "azure.eventhub.aio" namespace and rename to drop the "_async" suffix.
- Updated uAMQP dependency to 1.2.

## 1.3.1 (2019-02-28)

**BugFixes**

- Fixed bug where datetime offset filter was using a local timestamp rather than UTC.
- Fixed stackoverflow error in continuous connection reconnect attempts.


## 1.3.0 (2019-01-29)

**BugFixes**

- Added support for auto reconnect on token expiration and other auth errors (issue #89).

**Features**

- Added ability to create ServiceBusClient from an existing SAS auth token, including
  providing a function to auto-renew that token on expiry.
- Added support for storing a custom EPH context value in checkpoint (PR #84, thanks @konstantinmiller)


## 1.2.0 (2018-11-29)

- Support for Python 2.7 in azure.eventhub module (azure.eventprocessorhost will not support Python 2.7).
- Parse EventData.enqueued_time as a UTC timestamp (issue #72, thanks @vjrantal)


## 1.1.1 (2018-10-03)

- Fixed bug in Azure namespace package.


## 1.1.0 (2018-09-21)

- Changes to `AzureStorageCheckpointLeaseManager` parameters to support other connection options (issue #61):
  - The `storage_account_name`, `storage_account_key` and `lease_container_name` arguments are now optional keyword arguments.
  - Added a `sas_token` argument that must be specified with `storage_account_name` in place of `storage_account_key`.
  - Added an `endpoint_suffix` argument to support storage endpoints in National Clouds.
  - Added a `connection_string` argument that, if specified, overrides all other endpoint arguments.
  - The `lease_container_name` argument now defaults to `"eph-leases"` if not specified.

- Fix for clients failing to start if run called multipled times (issue #64).
- Added convenience methods `body_as_str` and `body_as_json` to EventData object for easier processing of message data.


## 1.0.0 (2018-08-22)

- API stable.
- Renamed internal `_async` module to `async_ops` for docs generation.
- Added optional `auth_timeout` parameter to `EventHubClient` and `EventHubClientAsync` to configure how long to allow for token
  negotiation to complete. Default is 60 seconds.
- Added optional `send_timeout` parameter to `EventHubClient.add_sender` and `EventHubClientAsync.add_async_sender` to determine the
  timeout for Events to be successfully sent. Default value is 60 seconds.
- Reformatted logging for performance.


## 0.2.0 (2018-08-06)

- Stability improvements for EPH.
- Updated uAMQP version.
- Added new configuration options for Sender and Receiver; `keep_alive` and `auto_reconnect`.
  These flags have been added to the following:

  - `EventHubClient.add_receiver`
  - `EventHubClient.add_sender`
  - `EventHubClientAsync.add_async_receiver`
  - `EventHubClientAsync.add_async_sender`
  - `EPHOptions.keey_alive_interval`
  - `EPHOptions.auto_reconnect_on_error`


## 0.2.0rc2 (2018-07-29)

- **Breaking change** `EventData.offset` will now return an object of type `~uamqp.common.Offset` rather than str.
  The original string value can be retrieved from `~uamqp.common.Offset.value`.
- Each sender/receiver will now run in its own independent connection.
- Updated uAMQP dependency to 0.2.0
- Fixed issue with IoTHub clients not being able to retrieve partition information.
- Added support for HTTP proxy settings to both EventHubClient and EPH.
- Added error handling policy to automatically reconnect on retryable error.
- Added keep-alive thread for maintaining an unused connection.


## 0.2.0rc1 (2018-07-06)

- **Breaking change** Restructured library to support Python 3.7. Submodule `async` has been renamed and all classes from
  this module can now be imported from azure.eventhub directly.
- **Breaking change** Removed optional `callback` argument from `Receiver.receive` and `AsyncReceiver.receive`.
- **Breaking change** `EventData.properties` has been renamed to `EventData.application_properties`.
  This removes the potential for messages to be processed via callback for not yet returned
  in the batch.
- Updated uAMQP dependency to v0.1.0
- Added support for constructing IoTHub connections.
- Fixed memory leak in receive operations.
- Dropped Python 2.7 wheel support.


## 0.2.0b2 (2018-05-29)

- Added `namespace_suffix` to EventHubConfig() to support national clouds.
- Added `device_id` attribute to EventData to support IoT Hub use cases.
- Added message header to workaround service bug for PartitionKey support.
- Updated uAMQP dependency to vRC1.


## 0.2.0b1 (2018-04-20)

- Updated uAMQP to latest version.
- Further testing and minor bug fixes.


## 0.2.0a2 (2018-04-02)

- Updated uAQMP dependency.

<|MERGE_RESOLUTION|>--- conflicted
+++ resolved
@@ -1,10 +1,6 @@
 # Release History
 
-<<<<<<< HEAD
-## 5.8.0b3 (Unreleased)
-=======
-## 5.9.0b1 (2022-02-09)
->>>>>>> 6ab40edc
+## 5.8.0a3 (Unreleased)
 
 ### Features Added
 
@@ -14,11 +10,6 @@
 
 ### Other Changes
 
-## 0.2.0a1 (unreleased)
-
-- Swapped out Proton dependency for uAMQP.
-
-![Impressions](https://azure-sdk-impressions.azurewebsites.net/api/impressions/azure-sdk-for-python/sdk/eventhub/azure-eventhub/HISTORY.png)
 ## 5.8.0a2 (2022-02-09)
 
 ### Features Added
