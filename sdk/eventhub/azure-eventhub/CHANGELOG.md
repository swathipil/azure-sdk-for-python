--- conflicted
+++ resolved
@@ -1,9 +1,7 @@
 # Release History
 
-<<<<<<< HEAD
-## 5.4.0b2 (Unreleased)
-
-=======
+## 5.6.0b1 (Unreleased)
+
 ## 5.5.0 (2021-05-13)
 
 **New Features**
@@ -41,7 +39,6 @@
 **Notes**
 
 - Updated azure-core dependency to 1.13.0.
->>>>>>> 5fb689eb
 
 ## 5.4.0b1 (2021-03-09)
 
