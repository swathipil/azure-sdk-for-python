--- conflicted
+++ resolved
@@ -1,18 +1,20 @@
 # Release History
 
-<<<<<<< HEAD
+## 5.15.0b2 (2025-03-12)
+
+### Features Added
+
+- Implemented a new websockets library so that using `AmqpOverWebsocket` no longer requires separate optional dependency installations.
+
+### Bugs Fixed
+
+- Fixed a bug where service errors were incorrectly required and expected to have info/description fields.
+
 ## 5.15.0b1 (2025-02-13)
 
 ### Features Added
 
 - Added support for geo-replication and disaster recovery-enabled Event Hubs. To learn more about geo-replication, refer to this [doc](https://learn.microsoft.com/azure/event-hubs/geo-replication). To enable geo-replication on your Dedicated Event Hubs namespace, refer to [this guide](https://learn.microsoft.com/azure/event-hubs/use-geo-replication).
-=======
-## 5.14.1 (Unreleased)
-
-### Bugs Fixed
-
-- Fixed a bug where service errors were incorrectly required and expected to have info/description fields.
->>>>>>> 9e5dd059
 
 ## 5.14.0 (2025-02-13)
 
