import platform
import pytest
from packaging import version
from azure.eventhub._transport._uamqp_transport import UamqpTransport
from azure.eventhub.amqp import AmqpAnnotatedMessage
from azure.eventhub import _common
from azure.eventhub._pyamqp.message import Message, Properties

pytestmark = pytest.mark.skipif(platform.python_implementation() == "PyPy", reason="This is ignored for PyPy")


from azure.eventhub import EventData, EventDataBatch


@pytest.mark.parametrize("test_input, expected_result",
                         [("", ""), ("AAA", "AAA"), (None, ValueError), (["a", "b", "c"], "abc"), (b"abc", "abc")])
def test_constructor(test_input, expected_result):
    if isinstance(expected_result, type):
        with pytest.raises(expected_result):
            EventData(test_input)
    else:
        event_data = EventData(test_input)
        assert event_data.body_as_str() == expected_result
        assert event_data.partition_key is None
        assert len(event_data.properties) == 0
        assert event_data.enqueued_time is None
        assert event_data.offset is None
        assert event_data.sequence_number is None
        assert len(event_data.system_properties) == 0
        assert str(event_data) == "{{ body: '{}', properties: {{}} }}".format(expected_result)
        assert repr(event_data) == "EventData(body='{}', properties={{}}, offset=None, sequence_number=None, partition_key=None, enqueued_time=None)".format(expected_result)
        with pytest.raises(TypeError):
            event_data.body_as_json()


def test_body_json():
    event_data = EventData('{"a":"b"}')
    assert str(event_data) == "{ body: '{\"a\":\"b\"}', properties: {} }"
    assert repr(event_data) == "EventData(body='{\"a\":\"b\"}', properties={}, offset=None, sequence_number=None, partition_key=None, enqueued_time=None)"
    jo = event_data.body_as_json()
    assert jo["a"] == "b"


def test_body_wrong_json():
    event_data = EventData('aaa')
    with pytest.raises(TypeError):
        event_data.body_as_json()


def test_app_properties():
    app_props = {"a": "b"}
    event_data = EventData("")
    event_data.properties = app_props
    assert str(event_data) == "{ body: '', properties: {'a': 'b'} }"
    assert repr(event_data) == "EventData(body='', properties={'a': 'b'}, offset=None, sequence_number=None, partition_key=None, enqueued_time=None)"
    assert event_data.properties["a"] == "b"


def test_sys_properties():
<<<<<<< HEAD
    properties = uamqp.message.MessageProperties()
    properties.message_id = "message_id"
    properties.user_id = "user_id"
    properties.to = "to"
    properties.subject = "subject"
    properties.reply_to = "reply_to"
    properties.correlation_id = "correlation_id"
    properties.content_type = "content_type"
    properties.content_encoding = "content_encoding"
    properties.absolute_expiry_time = 1
    properties.creation_time = 1
    properties.group_id = "group_id"
    properties.group_sequence = 1
    properties.reply_to_group_id = "reply_to_group_id"
    message = uamqp.message.Message(properties=properties)
    message.annotations = {_common.PROP_OFFSET: "@latest"}
=======
    properties = Properties(
        message_id="message_id",
        user_id="user_id",
        to="to",
        subject="subject",
        reply_to="reply_to",
        correlation_id="correlation_id",
        content_type="content_type",
        content_encoding="content_encoding",
        absolute_expiry_time=1,
        creation_time=1,
        group_id="group_id",
        group_sequence=1,
        reply_to_group_id="reply_to_group_id"
    )
    message_annotations = {_common.PROP_OFFSET: "@latest"}
    message = Message(properties=properties, message_annotations=message_annotations)
>>>>>>> 07c6f05b
    ed = EventData._from_message(message)  # type: EventData

    assert ed.system_properties[_common.PROP_OFFSET] == "@latest"
    assert ed.system_properties[_common.PROP_CORRELATION_ID] == properties.correlation_id
    assert ed.system_properties[_common.PROP_MESSAGE_ID] == properties.message_id
    assert ed.system_properties[_common.PROP_CONTENT_ENCODING] == properties.content_encoding
    assert ed.system_properties[_common.PROP_CONTENT_TYPE] == properties.content_type
    assert ed.system_properties[_common.PROP_USER_ID] == properties.user_id
    assert ed.system_properties[_common.PROP_TO] == properties.to
    assert ed.system_properties[_common.PROP_SUBJECT] == properties.subject
    assert ed.system_properties[_common.PROP_REPLY_TO] == properties.reply_to
    assert ed.system_properties[_common.PROP_ABSOLUTE_EXPIRY_TIME] == properties.absolute_expiry_time
    assert ed.system_properties[_common.PROP_CREATION_TIME] == properties.creation_time
    assert ed.system_properties[_common.PROP_GROUP_ID] == properties.group_id
    assert ed.system_properties[_common.PROP_GROUP_SEQUENCE] == properties.group_sequence
    assert ed.system_properties[_common.PROP_REPLY_TO_GROUP_ID] == properties.reply_to_group_id


def test_event_data_batch():
    batch = EventDataBatch(max_size_in_bytes=110, partition_key="par", amqp_transport=UamqpTransport())
    batch.add(EventData("A"))
    assert str(batch) == "EventDataBatch(max_size_in_bytes=110, partition_id=None, partition_key='par', event_count=1)"
    assert repr(batch) == "EventDataBatch(max_size_in_bytes=110, partition_id=None, partition_key='par', event_count=1)"

    # TODO: uamqp uses 93 bytes for encode, while python amqp uses 99 bytes
    #  we should understand why extra bytes are needed to encode the content and how it could be improved
    assert batch.size_in_bytes == 99 and len(batch) == 1

    with pytest.raises(ValueError):
        batch.add(EventData("A"))


def test_event_data_from_message():
<<<<<<< HEAD
    message = uamqp.message.Message('A')
=======
    message = Message(data=b'A')
>>>>>>> 07c6f05b
    event = EventData._from_message(message)
    assert event.content_type is None
    assert event.correlation_id is None
    assert event.message_id is None

    event.content_type = 'content_type'
    event.correlation_id = 'correlation_id'
    event.message_id = 'message_id'
    assert event.content_type == 'content_type'
    assert event.correlation_id == 'correlation_id'
    assert event.message_id == 'message_id'
    assert event.body == b'A'


def test_amqp_message_str_repr():
    data_body = b'A'
    message = AmqpAnnotatedMessage(data_body=data_body)
    assert str(message) == 'A'
    assert 'AmqpAnnotatedMessage(body=A, body_type=data' in repr(message)<|MERGE_RESOLUTION|>--- conflicted
+++ resolved
@@ -56,25 +56,24 @@
     assert event_data.properties["a"] == "b"
 
 
+# TODO: fix and add uamqp
 def test_sys_properties():
-<<<<<<< HEAD
-    properties = uamqp.message.MessageProperties()
-    properties.message_id = "message_id"
-    properties.user_id = "user_id"
-    properties.to = "to"
-    properties.subject = "subject"
-    properties.reply_to = "reply_to"
-    properties.correlation_id = "correlation_id"
-    properties.content_type = "content_type"
-    properties.content_encoding = "content_encoding"
-    properties.absolute_expiry_time = 1
-    properties.creation_time = 1
-    properties.group_id = "group_id"
-    properties.group_sequence = 1
-    properties.reply_to_group_id = "reply_to_group_id"
-    message = uamqp.message.Message(properties=properties)
-    message.annotations = {_common.PROP_OFFSET: "@latest"}
-=======
+    #properties = uamqp.message.MessageProperties()
+    #properties.message_id = "message_id"
+    #properties.user_id = "user_id"
+    #properties.to = "to"
+    #properties.subject = "subject"
+    #properties.reply_to = "reply_to"
+    #properties.correlation_id = "correlation_id"
+    #properties.content_type = "content_type"
+    #properties.content_encoding = "content_encoding"
+    #properties.absolute_expiry_time = 1
+    #properties.creation_time = 1
+    #properties.group_id = "group_id"
+    #properties.group_sequence = 1
+    #properties.reply_to_group_id = "reply_to_group_id"
+    #message = uamqp.message.Message(properties=properties)
+    #message.annotations = {_common.PROP_OFFSET: "@latest"}
     properties = Properties(
         message_id="message_id",
         user_id="user_id",
@@ -92,7 +91,6 @@
     )
     message_annotations = {_common.PROP_OFFSET: "@latest"}
     message = Message(properties=properties, message_annotations=message_annotations)
->>>>>>> 07c6f05b
     ed = EventData._from_message(message)  # type: EventData
 
     assert ed.system_properties[_common.PROP_OFFSET] == "@latest"
@@ -125,12 +123,10 @@
         batch.add(EventData("A"))
 
 
+# TODO: fix and add uamqp
 def test_event_data_from_message():
-<<<<<<< HEAD
-    message = uamqp.message.Message('A')
-=======
+    #message = uamqp.message.Message('A')
     message = Message(data=b'A')
->>>>>>> 07c6f05b
     event = EventData._from_message(message)
     assert event.content_type is None
     assert event.correlation_id is None
