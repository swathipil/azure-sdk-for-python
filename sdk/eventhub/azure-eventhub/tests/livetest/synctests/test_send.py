# -- coding: utf-8 --
#-------------------------------------------------------------------------
# Copyright (c) Microsoft Corporation. All rights reserved.
# Licensed under the MIT License. See License.txt in the project root for
# license information.
#--------------------------------------------------------------------------

import pytest
import threading
import time
import json
import sys

import uamqp
from azure.eventhub import EventData, TransportType, EventDataBatch
from azure.eventhub import EventHubProducerClient, EventHubConsumerClient
from azure.eventhub.exceptions import EventDataSendError, OperationTimeoutError
from azure.eventhub.amqp import (
    AmqpMessageHeader,
    AmqpMessageBodyType,
    AmqpAnnotatedMessage,
    AmqpMessageProperties,
)
try:
    from azure.eventhub._transport._uamqp_transport import UamqpTransport
except (ImportError, ModuleNotFoundError):
    UamqpTransport = None
from azure.eventhub._transport._pyamqp_transport import PyamqpTransport
from ..._test_case import get_decorator

<<<<<<< HEAD

@pytest.mark.liveTest
def test_send_with_partition_key(connstr_receivers, live_eventhub):
=======
uamqp_transport_vals = get_decorator()

@pytest.mark.parametrize("uamqp_transport",
                         uamqp_transport_vals)
@pytest.mark.liveTest
def test_send_with_partition_key(connstr_receivers, uamqp_transport):
>>>>>>> 8abde03a
    connection_str, receivers = connstr_receivers
    client = EventHubProducerClient.from_connection_string(connection_str, uamqp_transport=uamqp_transport)
    with client:
        data_val = 0
        for partition in [b"a", b"b", b"c", b"d", b"e", b"f"]:
            partition_key = b"test_partition_" + partition
            for i in range(10):
                batch = client.create_batch(partition_key=partition_key)
                batch.add(EventData(str(data_val)))
                data_val += 1
                client.send_batch(batch)

        client.send_batch(client.create_batch())

        for partition in [b"a", b"b", b"c", b"d", b"e", b"f"]:
            partition_key = b"test_partition_" + partition
            for i in range(10):
                event_data = EventData(str(data_val))
                event_data.properties = {'is_single': True}
                data_val += 1
                client.send_event(event_data, partition_key=partition_key)

    batch_cnt = 0
    single_cnt = 0
    found_partition_keys = {}
    reconnect_receivers = []
    for index, partition in enumerate(receivers):
<<<<<<< HEAD
        retry_total = 0
        while retry_total < 3:
            timeout = 5000 + retry_total * 1000
=======
        received = partition.receive_message_batch(timeout=5)
        for message in received:
>>>>>>> 8abde03a
            try:
                received = partition.receive_message_batch(timeout=timeout)
                for message in received:
                    try:
                        event_data = EventData._from_message(message)
                        if event_data.properties and event_data.properties[b'is_single']:
                            single_cnt += 1
                        else:
                            batch_cnt += 1
                        existing = found_partition_keys[event_data.partition_key]
                        assert existing == index
                    except KeyError:
                        found_partition_keys[event_data.partition_key] = index
                if received:
                    break
                retry_total += 1
            except uamqp.errors.ConnectionClose:
                for r in reconnect_receivers:
                    r.close()
                uri = "sb://{}/{}".format(live_eventhub['hostname'], live_eventhub['event_hub'])
                sas_auth = uamqp.authentication.SASTokenAuth.from_shared_access_key(
                    uri, live_eventhub['key_name'], live_eventhub['access_key'])

                source = "amqps://{}/{}/ConsumerGroups/{}/Partitions/{}".format(
                    live_eventhub['hostname'],
                    live_eventhub['event_hub'],
                    live_eventhub['consumer_group'],
                    index)
                partition = uamqp.ReceiveClient(source, auth=sas_auth, debug=True, timeout=0, prefetch=500)
                reconnect_receivers.append(partition)
                retry_total += 1
        if retry_total == 3:
            raise OperationTimeoutError(f"Exhausted retries for receiving from {live_eventhub['hostname']}.")

    for r in reconnect_receivers:
        r.close()

    assert single_cnt == 60
    assert batch_cnt == 60
    assert len(found_partition_keys) == 6


@pytest.mark.parametrize("uamqp_transport",
                         uamqp_transport_vals)
@pytest.mark.liveTest
def test_send_and_receive_large_body_size(connstr_receivers, uamqp_transport):
    if sys.platform.startswith('darwin'):
        pytest.skip("Skipping on OSX - open issue regarding message size")
    connection_str, receivers = connstr_receivers
    client = EventHubProducerClient.from_connection_string(connection_str, uamqp_transport=uamqp_transport)
    with client:
        payload = 250 * 1024
        batch = client.create_batch()
        batch.add(EventData("A" * payload))
        client.send_batch(batch)
        client.send_event(EventData("A" * payload))

    received = []
    for r in receivers:
        received.extend([EventData._from_message(x) for x in r.receive_message_batch(timeout=10)])

    assert len(received) == 2
    assert len(list(received[0].body)[0]) == payload
    assert len(list(received[1].body)[0]) == payload

    client = EventHubProducerClient.from_connection_string(connection_str)
    with client:
        payload = 250 * 1024
        batch = client.create_batch()
        batch.add(EventData("A" * payload))
        client.send_batch(batch)
        client.send_event(EventData("A" * payload))

    received = []
    for r in receivers:
        received.extend([EventData._from_message(x) for x in r.receive_message_batch(timeout=10000)])

    assert len(received) == 2
    assert len(list(received[0].body)[0]) == payload
    assert len(list(received[1].body)[0]) == payload


@pytest.mark.parametrize("uamqp_transport",
                         uamqp_transport_vals)
@pytest.mark.liveTest
def test_send_amqp_annotated_message(connstr_receivers, uamqp_transport):
    connection_str, receivers = connstr_receivers
    client = EventHubProducerClient.from_connection_string(connection_str, uamqp_transport=uamqp_transport)
    with client:
        sequence_body = [b'message', 123.456, True]
        footer = {'footer_key': 'footer_value'}
        prop = {"subject": "sequence"}
        seq_app_prop = {"body_type": "sequence"}

        sequence_message = AmqpAnnotatedMessage(
            sequence_body=sequence_body,
            footer=footer,
            properties=prop,
            application_properties=seq_app_prop
        )

        value_body = {b"key": [-123, b'data', False]}
        header = {"priority": 10}
        anno = {"ann_key": "ann_value"}
        value_app_prop = {"body_type": "value"}
        value_message = AmqpAnnotatedMessage(
            value_body=value_body,
            header=header,
            annotations=anno,
            application_properties=value_app_prop
        )

        data_body = [b'aa', b'bb', b'cc']
        data_app_prop = {"body_type": "data"}
        del_anno = {"delann_key": "delann_value"}
        data_message = AmqpAnnotatedMessage(
            data_body=data_body,
            header=header,
            delivery_annotations=del_anno,
            application_properties=data_app_prop
        )

        body_ed = """{"json_key": "json_val"}"""
        prop_ed = {b"raw_prop": b"raw_value"}
        cont_type_ed = "text/plain"
        corr_id_ed = "corr_id"
        mess_id_ed = "mess_id"
        event_data = EventData(body_ed)
        event_data.content_type = cont_type_ed
        event_data.correlation_id = corr_id_ed
        event_data.message_id = mess_id_ed
        event_data.properties = prop_ed

        batch = client.create_batch()
        batch.add(data_message)
        batch.add(value_message)
        batch.add(sequence_message)
        batch.add(event_data)
        client.send_batch(batch)
        client.send_batch([data_message, value_message, sequence_message, event_data])
        client.send_event(data_message)
        client.send_event(value_message)
        client.send_event(sequence_message)
        client.send_event(event_data)

    received_count = {}
    received_count["data_msg"] = 0
    received_count["seq_msg"] = 0
    received_count["value_msg"] = 0
    received_count["normal_msg"] = 0

    def check_values(event):
        raw_amqp_message = event.raw_amqp_message
        if raw_amqp_message.body_type == AmqpMessageBodyType.DATA:
            if raw_amqp_message.application_properties and raw_amqp_message.application_properties.get(b'body_type') == b'data':
                body = [data for data in raw_amqp_message.body]
                assert data_body == body
                assert event.body_as_str() == "aabbcc"
                assert raw_amqp_message.delivery_annotations[b'delann_key'] == b'delann_value'
                assert raw_amqp_message.application_properties[b'body_type'] == b'data'
                received_count["data_msg"] += 1
            else:
                assert event.body_as_json() == {'json_key': 'json_val'}
                assert event.correlation_id == corr_id_ed
                assert event.message_id == mess_id_ed
                assert event.content_type == cont_type_ed
                assert event.properties == prop_ed
                assert event.body_type == AmqpMessageBodyType.DATA
                received_count["normal_msg"] += 1
        elif raw_amqp_message.body_type == AmqpMessageBodyType.SEQUENCE:
            body = [sequence for sequence in raw_amqp_message.body]
            assert [sequence_body] == body
            assert event.body_as_str() == "['message', 123.456, True]"
            assert raw_amqp_message.footer[b'footer_key'] == b'footer_value'
            assert raw_amqp_message.properties.subject == b'sequence'
            assert raw_amqp_message.application_properties[b'body_type'] == b'sequence'
            received_count["seq_msg"] += 1
        elif raw_amqp_message.body_type == AmqpMessageBodyType.VALUE:
            assert raw_amqp_message.body == value_body
            assert event.body_as_str() == "{'key': [-123, 'data', False]}"
            assert raw_amqp_message.annotations[b'ann_key'] == b'ann_value'
            assert raw_amqp_message.application_properties[b'body_type'] == b'value'
            received_count["value_msg"] += 1

    def on_event(partition_context, event):
        on_event.received.append(event)

    on_event.received = []
    client = EventHubConsumerClient.from_connection_string(connection_str,
                                                           consumer_group='$default',
                                                           uamqp_transport=uamqp_transport)
    with client:
        thread = threading.Thread(target=client.receive, args=(on_event,),
                                  kwargs={"starting_position": "-1"})
        thread.start()
        time.sleep(15)
        for event in on_event.received:
            check_values(event)

    assert len(on_event.received) == 12
    assert received_count["data_msg"] == 3
    assert received_count["seq_msg"] == 3
    assert received_count["value_msg"] == 3
    assert received_count["normal_msg"] == 3


@pytest.mark.parametrize("uamqp_transport", uamqp_transport_vals)
@pytest.mark.parametrize("payload",
                         [(b""), (b"A single event")])
@pytest.mark.liveTest
def test_send_and_receive_small_body(connstr_receivers, payload, uamqp_transport):
    connection_str, receivers = connstr_receivers
    client = EventHubProducerClient.from_connection_string(connection_str, uamqp_transport=uamqp_transport)
    with client:
        batch = client.create_batch()
        batch.add(EventData(payload))
        client.send_batch(batch)
        client.send_event(EventData(payload))
    received = []
    for r in receivers:
        received.extend([EventData._from_message(x) for x in r.receive_message_batch(timeout=5)])

    assert len(received) == 2
    assert list(received[0].body)[0] == payload
    assert list(received[1].body)[0] == payload


@pytest.mark.parametrize("uamqp_transport",
                         uamqp_transport_vals)
@pytest.mark.liveTest
def test_send_partition(connstr_receivers, uamqp_transport):
    connection_str, receivers = connstr_receivers
    client = EventHubProducerClient.from_connection_string(connection_str, uamqp_transport=uamqp_transport)

    with client:
        batch = client.create_batch()
        batch.add(EventData(b"Data"))
        client.send_batch(batch)
        client.send_event(EventData(b"Data"))

    with client:
        batch = client.create_batch(partition_id="1")
        batch.add(EventData(b"Data"))
        client.send_batch(batch)
        client.send_event(EventData(b"Data"), partition_id="1")

<<<<<<< HEAD
    partition_0 = receivers[0].receive_message_batch(timeout=5000)
    partition_1 = receivers[1].receive_message_batch(timeout=5000)
    assert len(partition_1) >= 2
    assert len(partition_0) + len(partition_1) == 4
=======
    partition_0 = receivers[0].receive_message_batch(timeout=5)
    partition_1 = receivers[1].receive_message_batch(timeout=5)
    assert len(partition_0) + len(partition_1) == 2
>>>>>>> 8abde03a

    with client:
        batch = client.create_batch()
        batch.add(EventData(b"Data"))
        client.send_batch(batch)
        client.send_event(EventData(b"Data"))

    with client:
        batch = client.create_batch(partition_id="0")
        batch.add(EventData(b"Data"))
        client.send_batch(batch)
        client.send_event(EventData(b"Data"), partition_id="0")

<<<<<<< HEAD
    time.sleep(5)
    partition_0 = receivers[0].receive_message_batch(timeout=5000)
    partition_1 = receivers[1].receive_message_batch(timeout=5000)
    assert len(partition_0) >= 2
    assert len(partition_0) + len(partition_1) == 4
=======
    partition_0 = receivers[0].receive_message_batch(timeout=5)
    partition_1 = receivers[1].receive_message_batch(timeout=5)
    assert len(partition_0) + len(partition_1) == 2
>>>>>>> 8abde03a


@pytest.mark.parametrize("uamqp_transport",
                         uamqp_transport_vals)
@pytest.mark.liveTest
def test_send_non_ascii(connstr_receivers, uamqp_transport):
    connection_str, receivers = connstr_receivers
    client = EventHubProducerClient.from_connection_string(connection_str, uamqp_transport=uamqp_transport)
    with client:
        batch = client.create_batch(partition_id="0")
        batch.add(EventData(u"é,è,à,ù,â,ê,î,ô,û"))
        batch.add(EventData(json.dumps({"foo": u"漢字"})))
        client.send_batch(batch)
        client.send_event(EventData(u"é,è,à,ù,â,ê,î,ô,û"), partition_id="0")
        client.send_event(EventData(json.dumps({"foo": u"漢字"})), partition_id="0")
    time.sleep(1)
    # receive_message_batch() returns immediately once it receives any messages before the max_batch_size
    # and timeout reach. Could be 1, 2, or any number between 1 and max_batch_size.
    # So call it twice to ensure the two events are received.
<<<<<<< HEAD
    partition_0 = [EventData._from_message(x) for x in receivers[0].receive_message_batch(timeout=5000)] + \
                  [EventData._from_message(x) for x in receivers[0].receive_message_batch(timeout=5000)]
    assert len(partition_0) == 4
=======
    partition_0 = [EventData._from_message(x) for x in receivers[0].receive_message_batch(timeout=5)] + \
                  [EventData._from_message(x) for x in receivers[0].receive_message_batch(timeout=5)]
    assert len(partition_0) == 2
>>>>>>> 8abde03a
    assert partition_0[0].body_as_str() == u"é,è,à,ù,â,ê,î,ô,û"
    assert partition_0[1].body_as_json() == {"foo": u"漢字"}
    assert partition_0[2].body_as_str() == u"é,è,à,ù,â,ê,î,ô,û"
    assert partition_0[3].body_as_json() == {"foo": u"漢字"}


@pytest.mark.parametrize("uamqp_transport",
                         uamqp_transport_vals)
@pytest.mark.liveTest
def test_send_multiple_partitions_with_app_prop(connstr_receivers, uamqp_transport):
    connection_str, receivers = connstr_receivers
    app_prop_key = "raw_prop"
    app_prop_value = "raw_value"
    app_prop = {app_prop_key: app_prop_value}
    client = EventHubProducerClient.from_connection_string(connection_str, uamqp_transport=uamqp_transport)
    with client:
        ed0 = EventData(b"Message 0")
        ed0.properties = app_prop
        batch = client.create_batch(partition_id="0")
        batch.add(ed0)
        client.send_batch(batch)
        client.send_event(ed0, partition_id="0")

        ed1 = EventData(b"Message 1")
        ed1.properties = app_prop
        batch = client.create_batch(partition_id="1")
        batch.add(ed1)
        client.send_batch(batch)
        client.send_event(ed1, partition_id="1")

<<<<<<< HEAD
    partition_0 = [EventData._from_message(x) for x in receivers[0].receive_message_batch(timeout=5000)]
    assert len(partition_0) == 2
    assert partition_0[0].properties[b"raw_prop"] == b"raw_value"
    assert partition_0[1].properties[b"raw_prop"] == b"raw_value"
    partition_1 = [EventData._from_message(x) for x in receivers[1].receive_message_batch(timeout=5000)]
    assert len(partition_1) == 2
=======
    partition_0 = [EventData._from_message(x) for x in receivers[0].receive_message_batch(timeout=5)]
    assert len(partition_0) == 1
    assert partition_0[0].properties[b"raw_prop"] == b"raw_value"
    partition_1 = [EventData._from_message(x) for x in receivers[1].receive_message_batch(timeout=5)]
    assert len(partition_1) == 1
>>>>>>> 8abde03a
    assert partition_1[0].properties[b"raw_prop"] == b"raw_value"
    assert partition_1[1].properties[b"raw_prop"] == b"raw_value"


@pytest.mark.parametrize("uamqp_transport",
                         uamqp_transport_vals)
@pytest.mark.liveTest
def test_send_over_websocket_sync(connstr_receivers, uamqp_transport):
    connection_str, receivers = connstr_receivers
    client = EventHubProducerClient.from_connection_string(
        connection_str, transport_type=TransportType.AmqpOverWebsocket, uamqp_transport=uamqp_transport
    )

    with client:
        batch = client.create_batch(partition_id="0")
        batch.add(EventData("Event Data"))
        client.send_batch(batch)
        client.send_event(EventData("Event Data"), partition_id="0")

    time.sleep(1)
    received = []
<<<<<<< HEAD
    received.extend(receivers[0].receive_message_batch(max_batch_size=5, timeout=10000))
    assert len(received) == 2
=======
    received.extend(receivers[0].receive_message_batch(max_batch_size=5, timeout=10))
    assert len(received) == 1
>>>>>>> 8abde03a


@pytest.mark.parametrize("uamqp_transport",
                         uamqp_transport_vals)
@pytest.mark.liveTest
def test_send_with_create_event_batch_with_app_prop_sync(connstr_receivers, uamqp_transport):
    connection_str, receivers = connstr_receivers
    app_prop_key = "raw_prop"
    app_prop_value = "raw_value"
    app_prop = {app_prop_key: app_prop_value}
    client = EventHubProducerClient.from_connection_string(
        connection_str, transport_type=TransportType.AmqpOverWebsocket, uamqp_transport=uamqp_transport
    )
    with client:
        event_data_batch = client.create_batch(max_size_in_bytes=100000)
        while True:
            try:
                ed = EventData('A single event data')
                ed.properties = app_prop
                event_data_batch.add(ed)
            except ValueError:
                break
        client.send_batch(event_data_batch)
        received = []
        for r in receivers:
            received.extend(r.receive_message_batch(timeout=5))
        assert len(received) >= 1
        assert EventData._from_message(received[0]).properties[b"raw_prop"] == b"raw_value"


@pytest.mark.parametrize("uamqp_transport",
                         uamqp_transport_vals)
@pytest.mark.liveTest
def test_send_list(connstr_receivers, uamqp_transport):
    connection_str, receivers = connstr_receivers
    client = EventHubProducerClient.from_connection_string(connection_str, uamqp_transport=uamqp_transport)
    payload = "A1"
    with client:
        client.send_batch([EventData(payload)])
    received = []
    for r in receivers:
        received.extend([EventData._from_message(x) for x in r.receive_message_batch(timeout=10)])

    assert len(received) == 1
    assert received[0].body_as_str() == payload


@pytest.mark.parametrize("uamqp_transport",
                         uamqp_transport_vals)
@pytest.mark.liveTest
def test_send_list_partition(connstr_receivers, uamqp_transport):
    connection_str, receivers = connstr_receivers
    client = EventHubProducerClient.from_connection_string(connection_str, uamqp_transport=uamqp_transport)
    payload = "A1"
    with client:
        client.send_batch([EventData(payload)], partition_id="0")
        message = receivers[0].receive_message_batch(timeout=10)[0]
        received = EventData._from_message(message)
    assert received.body_as_str() == payload


@pytest.mark.parametrize("uamqp_transport", uamqp_transport_vals)
@pytest.mark.parametrize("to_send, exception_type",
                         [([EventData("A"*1024)]*1100, ValueError),
                          ("any str", AttributeError)])
@pytest.mark.liveTest
def test_send_list_wrong_data(connection_str, to_send, exception_type, uamqp_transport):
    client = EventHubProducerClient.from_connection_string(connection_str, uamqp_transport=uamqp_transport)
    with client:
        with pytest.raises(exception_type):
            client.send_batch(to_send)


@pytest.mark.parametrize("uamqp_transport", uamqp_transport_vals)
@pytest.mark.parametrize("partition_id, partition_key", [("0", None), (None, "pk")])
def test_send_batch_pid_pk(invalid_hostname, partition_id, partition_key, uamqp_transport):
    # Use invalid_hostname because this is not a live test.
    amqp_transport = UamqpTransport() if uamqp_transport else PyamqpTransport()
    client = EventHubProducerClient.from_connection_string(invalid_hostname, uamqp_transport=uamqp_transport)
    batch = EventDataBatch(partition_id=partition_id, partition_key=partition_key, amqp_transport=amqp_transport)
    with client:
        with pytest.raises(TypeError):
<<<<<<< HEAD
            client.send_batch(batch, partition_id=partition_id, partition_key=partition_key)


def test_send_with_callback(connstr_receivers):

    def on_error(events, pid, err):
        on_error.err = err

    def on_success(events, pid):
        sent_events.append((events, pid))

    sent_events = []
    on_error.err = None
    connection_str, receivers = connstr_receivers
    client = EventHubProducerClient.from_connection_string(connection_str, on_success=on_success, on_error=on_error)

    with client:
        batch = client.create_batch()
        batch.add(EventData(b"Data"))
        batch.add(EventData(b"Data"))
        client.send_batch(batch)
        assert len(sent_events[-1][0]) == 2
        assert not sent_events[-1][1]
        client.send_event(EventData(b"Data"))
        assert len(sent_events[-1][0]) == 1
        assert not sent_events[-1][1]

        batch = client.create_batch(partition_key='key')
        batch.add(EventData(b"Data"))
        batch.add(EventData(b"Data"))
        client.send_batch(batch)
        assert len(sent_events[-1][0]) == 2
        assert not sent_events[-1][1]
        client.send_event(EventData(b"Data"), partition_key='key')
        assert len(sent_events[-1][0]) == 1
        assert not sent_events[-1][1]

        batch = client.create_batch(partition_id="0")
        batch.add(EventData(b"Data"))
        client.send_batch(batch)
        batch.add(EventData(b"Data"))
        assert len(sent_events[-1][0]) == 2
        assert sent_events[-1][1] == "0"
        client.send_event(EventData(b"Data"), partition_id="0")
        assert len(sent_events[-1][0]) == 1
        assert sent_events[-1][1] == "0"

        assert not on_error.err
=======
            client.send_batch(batch, partition_id=partition_id, partition_key=partition_key, amqp_transport=amqp_transport)
>>>>>>> 8abde03a
<|MERGE_RESOLUTION|>--- conflicted
+++ resolved
@@ -12,6 +12,7 @@
 import sys
 
 import uamqp
+from uamqp.message import MessageProperties
 from azure.eventhub import EventData, TransportType, EventDataBatch
 from azure.eventhub import EventHubProducerClient, EventHubConsumerClient
 from azure.eventhub.exceptions import EventDataSendError, OperationTimeoutError
@@ -21,6 +22,7 @@
     AmqpAnnotatedMessage,
     AmqpMessageProperties,
 )
+from azure.eventhub._pyamqp.message import Properties
 try:
     from azure.eventhub._transport._uamqp_transport import UamqpTransport
 except (ImportError, ModuleNotFoundError):
@@ -28,18 +30,12 @@
 from azure.eventhub._transport._pyamqp_transport import PyamqpTransport
 from ..._test_case import get_decorator
 
-<<<<<<< HEAD
-
-@pytest.mark.liveTest
-def test_send_with_partition_key(connstr_receivers, live_eventhub):
-=======
 uamqp_transport_vals = get_decorator()
 
 @pytest.mark.parametrize("uamqp_transport",
                          uamqp_transport_vals)
 @pytest.mark.liveTest
-def test_send_with_partition_key(connstr_receivers, uamqp_transport):
->>>>>>> 8abde03a
+def test_send_with_partition_key(connstr_receivers, live_eventhub, uamqp_transport, timeout_factor):
     connection_str, receivers = connstr_receivers
     client = EventHubProducerClient.from_connection_string(connection_str, uamqp_transport=uamqp_transport)
     with client:
@@ -67,14 +63,9 @@
     found_partition_keys = {}
     reconnect_receivers = []
     for index, partition in enumerate(receivers):
-<<<<<<< HEAD
         retry_total = 0
         while retry_total < 3:
-            timeout = 5000 + retry_total * 1000
-=======
-        received = partition.receive_message_batch(timeout=5)
-        for message in received:
->>>>>>> 8abde03a
+            timeout = (5 + retry_total) * timeout_factor
             try:
                 received = partition.receive_message_batch(timeout=timeout)
                 for message in received:
@@ -120,7 +111,7 @@
 @pytest.mark.parametrize("uamqp_transport",
                          uamqp_transport_vals)
 @pytest.mark.liveTest
-def test_send_and_receive_large_body_size(connstr_receivers, uamqp_transport):
+def test_send_and_receive_large_body_size(connstr_receivers, uamqp_transport, timeout_factor):
     if sys.platform.startswith('darwin'):
         pytest.skip("Skipping on OSX - open issue regarding message size")
     connection_str, receivers = connstr_receivers
@@ -133,8 +124,9 @@
         client.send_event(EventData("A" * payload))
 
     received = []
+    timeout = 10 * timeout_factor
     for r in receivers:
-        received.extend([EventData._from_message(x) for x in r.receive_message_batch(timeout=10)])
+        received.extend([EventData._from_message(x) for x in r.receive_message_batch(timeout=timeout)])
 
     assert len(received) == 2
     assert len(list(received[0].body)[0]) == payload
@@ -150,7 +142,7 @@
 
     received = []
     for r in receivers:
-        received.extend([EventData._from_message(x) for x in r.receive_message_batch(timeout=10000)])
+        received.extend([EventData._from_message(x) for x in r.receive_message_batch(timeout=timeout)])
 
     assert len(received) == 2
     assert len(list(received[0].body)[0]) == payload
@@ -285,7 +277,7 @@
 @pytest.mark.parametrize("payload",
                          [(b""), (b"A single event")])
 @pytest.mark.liveTest
-def test_send_and_receive_small_body(connstr_receivers, payload, uamqp_transport):
+def test_send_and_receive_small_body(connstr_receivers, payload, uamqp_transport, timeout_factor):
     connection_str, receivers = connstr_receivers
     client = EventHubProducerClient.from_connection_string(connection_str, uamqp_transport=uamqp_transport)
     with client:
@@ -294,8 +286,9 @@
         client.send_batch(batch)
         client.send_event(EventData(payload))
     received = []
+    timeout = 5 * timeout_factor
     for r in receivers:
-        received.extend([EventData._from_message(x) for x in r.receive_message_batch(timeout=5)])
+        received.extend([EventData._from_message(x) for x in r.receive_message_batch(timeout=timeout)])
 
     assert len(received) == 2
     assert list(received[0].body)[0] == payload
@@ -305,8 +298,9 @@
 @pytest.mark.parametrize("uamqp_transport",
                          uamqp_transport_vals)
 @pytest.mark.liveTest
-def test_send_partition(connstr_receivers, uamqp_transport):
-    connection_str, receivers = connstr_receivers
+def test_send_partition(connstr_receivers, uamqp_transport, timeout_factor):
+    connection_str, receivers = connstr_receivers
+    timeout = 5 * timeout_factor
     client = EventHubProducerClient.from_connection_string(connection_str, uamqp_transport=uamqp_transport)
 
     with client:
@@ -321,16 +315,10 @@
         client.send_batch(batch)
         client.send_event(EventData(b"Data"), partition_id="1")
 
-<<<<<<< HEAD
-    partition_0 = receivers[0].receive_message_batch(timeout=5000)
-    partition_1 = receivers[1].receive_message_batch(timeout=5000)
+    partition_0 = receivers[0].receive_message_batch(timeout=timeout)
+    partition_1 = receivers[1].receive_message_batch(timeout=timeout)
     assert len(partition_1) >= 2
     assert len(partition_0) + len(partition_1) == 4
-=======
-    partition_0 = receivers[0].receive_message_batch(timeout=5)
-    partition_1 = receivers[1].receive_message_batch(timeout=5)
-    assert len(partition_0) + len(partition_1) == 2
->>>>>>> 8abde03a
 
     with client:
         batch = client.create_batch()
@@ -344,24 +332,19 @@
         client.send_batch(batch)
         client.send_event(EventData(b"Data"), partition_id="0")
 
-<<<<<<< HEAD
     time.sleep(5)
-    partition_0 = receivers[0].receive_message_batch(timeout=5000)
-    partition_1 = receivers[1].receive_message_batch(timeout=5000)
+    partition_0 = receivers[0].receive_message_batch(timeout=timeout)
+    partition_1 = receivers[1].receive_message_batch(timeout=timeout)
     assert len(partition_0) >= 2
     assert len(partition_0) + len(partition_1) == 4
-=======
-    partition_0 = receivers[0].receive_message_batch(timeout=5)
-    partition_1 = receivers[1].receive_message_batch(timeout=5)
-    assert len(partition_0) + len(partition_1) == 2
->>>>>>> 8abde03a
-
-
-@pytest.mark.parametrize("uamqp_transport",
-                         uamqp_transport_vals)
-@pytest.mark.liveTest
-def test_send_non_ascii(connstr_receivers, uamqp_transport):
-    connection_str, receivers = connstr_receivers
+
+
+@pytest.mark.parametrize("uamqp_transport",
+                         uamqp_transport_vals)
+@pytest.mark.liveTest
+def test_send_non_ascii(connstr_receivers, uamqp_transport, timeout_factor):
+    connection_str, receivers = connstr_receivers
+    timeout = 5 * timeout_factor
     client = EventHubProducerClient.from_connection_string(connection_str, uamqp_transport=uamqp_transport)
     with client:
         batch = client.create_batch(partition_id="0")
@@ -374,15 +357,9 @@
     # receive_message_batch() returns immediately once it receives any messages before the max_batch_size
     # and timeout reach. Could be 1, 2, or any number between 1 and max_batch_size.
     # So call it twice to ensure the two events are received.
-<<<<<<< HEAD
-    partition_0 = [EventData._from_message(x) for x in receivers[0].receive_message_batch(timeout=5000)] + \
-                  [EventData._from_message(x) for x in receivers[0].receive_message_batch(timeout=5000)]
+    partition_0 = [EventData._from_message(x) for x in receivers[0].receive_message_batch(timeout=timeout)] + \
+                  [EventData._from_message(x) for x in receivers[0].receive_message_batch(timeout=timeout)]
     assert len(partition_0) == 4
-=======
-    partition_0 = [EventData._from_message(x) for x in receivers[0].receive_message_batch(timeout=5)] + \
-                  [EventData._from_message(x) for x in receivers[0].receive_message_batch(timeout=5)]
-    assert len(partition_0) == 2
->>>>>>> 8abde03a
     assert partition_0[0].body_as_str() == u"é,è,à,ù,â,ê,î,ô,û"
     assert partition_0[1].body_as_json() == {"foo": u"漢字"}
     assert partition_0[2].body_as_str() == u"é,è,à,ù,â,ê,î,ô,û"
@@ -392,8 +369,9 @@
 @pytest.mark.parametrize("uamqp_transport",
                          uamqp_transport_vals)
 @pytest.mark.liveTest
-def test_send_multiple_partitions_with_app_prop(connstr_receivers, uamqp_transport):
-    connection_str, receivers = connstr_receivers
+def test_send_multiple_partitions_with_app_prop(connstr_receivers, uamqp_transport, timeout_factor):
+    connection_str, receivers = connstr_receivers
+    timeout = 5 * timeout_factor
     app_prop_key = "raw_prop"
     app_prop_value = "raw_value"
     app_prop = {app_prop_key: app_prop_value}
@@ -413,20 +391,12 @@
         client.send_batch(batch)
         client.send_event(ed1, partition_id="1")
 
-<<<<<<< HEAD
-    partition_0 = [EventData._from_message(x) for x in receivers[0].receive_message_batch(timeout=5000)]
+    partition_0 = [EventData._from_message(x) for x in receivers[0].receive_message_batch(timeout=timeout)]
     assert len(partition_0) == 2
     assert partition_0[0].properties[b"raw_prop"] == b"raw_value"
     assert partition_0[1].properties[b"raw_prop"] == b"raw_value"
-    partition_1 = [EventData._from_message(x) for x in receivers[1].receive_message_batch(timeout=5000)]
+    partition_1 = [EventData._from_message(x) for x in receivers[1].receive_message_batch(timeout=timeout)]
     assert len(partition_1) == 2
-=======
-    partition_0 = [EventData._from_message(x) for x in receivers[0].receive_message_batch(timeout=5)]
-    assert len(partition_0) == 1
-    assert partition_0[0].properties[b"raw_prop"] == b"raw_value"
-    partition_1 = [EventData._from_message(x) for x in receivers[1].receive_message_batch(timeout=5)]
-    assert len(partition_1) == 1
->>>>>>> 8abde03a
     assert partition_1[0].properties[b"raw_prop"] == b"raw_value"
     assert partition_1[1].properties[b"raw_prop"] == b"raw_value"
 
@@ -434,7 +404,8 @@
 @pytest.mark.parametrize("uamqp_transport",
                          uamqp_transport_vals)
 @pytest.mark.liveTest
-def test_send_over_websocket_sync(connstr_receivers, uamqp_transport):
+def test_send_over_websocket_sync(connstr_receivers, uamqp_transport, timeout_factor):
+    timeout = 10 * timeout_factor
     connection_str, receivers = connstr_receivers
     client = EventHubProducerClient.from_connection_string(
         connection_str, transport_type=TransportType.AmqpOverWebsocket, uamqp_transport=uamqp_transport
@@ -448,20 +419,16 @@
 
     time.sleep(1)
     received = []
-<<<<<<< HEAD
-    received.extend(receivers[0].receive_message_batch(max_batch_size=5, timeout=10000))
+    received.extend(receivers[0].receive_message_batch(max_batch_size=5, timeout=timeout))
     assert len(received) == 2
-=======
-    received.extend(receivers[0].receive_message_batch(max_batch_size=5, timeout=10))
-    assert len(received) == 1
->>>>>>> 8abde03a
-
-
-@pytest.mark.parametrize("uamqp_transport",
-                         uamqp_transport_vals)
-@pytest.mark.liveTest
-def test_send_with_create_event_batch_with_app_prop_sync(connstr_receivers, uamqp_transport):
-    connection_str, receivers = connstr_receivers
+
+
+@pytest.mark.parametrize("uamqp_transport",
+                         uamqp_transport_vals)
+@pytest.mark.liveTest
+def test_send_with_create_event_batch_with_app_prop_sync(connstr_receivers, uamqp_transport, timeout_factor):
+    connection_str, receivers = connstr_receivers
+    timeout = 5 * timeout_factor
     app_prop_key = "raw_prop"
     app_prop_value = "raw_value"
     app_prop = {app_prop_key: app_prop_value}
@@ -480,7 +447,7 @@
         client.send_batch(event_data_batch)
         received = []
         for r in receivers:
-            received.extend(r.receive_message_batch(timeout=5))
+            received.extend(r.receive_message_batch(timeout=timeout))
         assert len(received) >= 1
         assert EventData._from_message(received[0]).properties[b"raw_prop"] == b"raw_value"
 
@@ -488,15 +455,16 @@
 @pytest.mark.parametrize("uamqp_transport",
                          uamqp_transport_vals)
 @pytest.mark.liveTest
-def test_send_list(connstr_receivers, uamqp_transport):
-    connection_str, receivers = connstr_receivers
+def test_send_list(connstr_receivers, uamqp_transport, timeout_factor):
+    connection_str, receivers = connstr_receivers
+    timeout = 10 * timeout_factor
     client = EventHubProducerClient.from_connection_string(connection_str, uamqp_transport=uamqp_transport)
     payload = "A1"
     with client:
         client.send_batch([EventData(payload)])
     received = []
     for r in receivers:
-        received.extend([EventData._from_message(x) for x in r.receive_message_batch(timeout=10)])
+        received.extend([EventData._from_message(x) for x in r.receive_message_batch(timeout=timeout)])
 
     assert len(received) == 1
     assert received[0].body_as_str() == payload
@@ -505,13 +473,14 @@
 @pytest.mark.parametrize("uamqp_transport",
                          uamqp_transport_vals)
 @pytest.mark.liveTest
-def test_send_list_partition(connstr_receivers, uamqp_transport):
-    connection_str, receivers = connstr_receivers
+def test_send_list_partition(connstr_receivers, uamqp_transport, timeout_factor):
+    connection_str, receivers = connstr_receivers
+    timeout = 10 * timeout_factor
     client = EventHubProducerClient.from_connection_string(connection_str, uamqp_transport=uamqp_transport)
     payload = "A1"
     with client:
         client.send_batch([EventData(payload)], partition_id="0")
-        message = receivers[0].receive_message_batch(timeout=10)[0]
+        message = receivers[0].receive_message_batch(timeout=timeout)[0]
         received = EventData._from_message(message)
     assert received.body_as_str() == payload
 
@@ -532,16 +501,16 @@
 @pytest.mark.parametrize("partition_id, partition_key", [("0", None), (None, "pk")])
 def test_send_batch_pid_pk(invalid_hostname, partition_id, partition_key, uamqp_transport):
     # Use invalid_hostname because this is not a live test.
-    amqp_transport = UamqpTransport() if uamqp_transport else PyamqpTransport()
+    amqp_transport = UamqpTransport if uamqp_transport else PyamqpTransport
     client = EventHubProducerClient.from_connection_string(invalid_hostname, uamqp_transport=uamqp_transport)
     batch = EventDataBatch(partition_id=partition_id, partition_key=partition_key, amqp_transport=amqp_transport)
     with client:
         with pytest.raises(TypeError):
-<<<<<<< HEAD
             client.send_batch(batch, partition_id=partition_id, partition_key=partition_key)
 
 
-def test_send_with_callback(connstr_receivers):
+@pytest.mark.parametrize("uamqp_transport", uamqp_transport_vals)
+def test_send_with_callback(connstr_receivers, uamqp_transport):
 
     def on_error(events, pid, err):
         on_error.err = err
@@ -552,7 +521,7 @@
     sent_events = []
     on_error.err = None
     connection_str, receivers = connstr_receivers
-    client = EventHubProducerClient.from_connection_string(connection_str, on_success=on_success, on_error=on_error)
+    client = EventHubProducerClient.from_connection_string(connection_str, on_success=on_success, on_error=on_error, uamqp_transport=uamqp_transport)
 
     with client:
         batch = client.create_batch()
@@ -586,6 +555,65 @@
         assert sent_events[-1][1] == "0"
 
         assert not on_error.err
-=======
-            client.send_batch(batch, partition_id=partition_id, partition_key=partition_key, amqp_transport=amqp_transport)
->>>>>>> 8abde03a
+
+# TODO: add more checks after LegacyMessage has been added
+@pytest.mark.parametrize("uamqp_transport",
+                         uamqp_transport_vals)
+@pytest.mark.liveTest
+def test_send_message_modify_backcompat(connstr_receivers, uamqp_transport, timeout_factor):
+    connection_str, receivers = connstr_receivers
+    if uamqp_transport:
+        properties = MessageProperties
+
+    timeout = 10 * timeout_factor
+    outgoing_event_data = EventData(body="hello")
+    message = outgoing_event_data.message
+    message.properties = properties(user_id='fake_user')
+    assert outgoing_event_data.message.properties.user_id == b'fake_user'
+    assert outgoing_event_data.message.state == uamqp.constants.MessageState.WaitingToBeSent
+    assert outgoing_event_data.message.delivery_annotations is None
+    assert outgoing_event_data.message.delivery_no is None
+    assert outgoing_event_data.message.delivery_tag is None
+    assert outgoing_event_data.message.on_send_complete is None
+    assert outgoing_event_data.message.footer is None
+    assert outgoing_event_data.message.retries == 0
+    assert outgoing_event_data.message.idle_time == 0
+    client = EventHubProducerClient.from_connection_string(connection_str, uamqp_transport=uamqp_transport)
+    with client:
+        client.send_batch([outgoing_event_data])
+    received = []
+    for r in receivers:
+        received.extend([EventData._from_message(x) for x in r.receive_message_batch(timeout=timeout)])
+
+    assert len(received) == 1
+    received_ed = received[0]
+    # check that setting properties directly on uamqp message doesn't update the outgoing message from the event data
+    assert received_ed.message.properties.user_id is None
+    assert received_ed.message.state == uamqp.constants.MessageState.ReceivedSettled
+    assert received_ed.message.delivery_annotations is None
+    assert received_ed.message.delivery_no >= 1
+    assert received_ed.message.delivery_tag is None
+    assert received_ed.message.on_send_complete is None
+    assert received_ed.message.footer is None
+    assert received_ed.message.retries >= 0
+    assert received_ed.message.idle_time >= 0
+
+    # setting message properties by calling event data properties SHOULD update the outgoing uamqp message
+    received_ed.properties = {'prop': 'test'}
+    received_ed.message_id = "id_message"
+    received_ed.content_type = "content type"
+    received_ed.correlation_id = "correlation"
+
+    client = EventHubProducerClient.from_connection_string(connection_str, uamqp_transport=uamqp_transport)
+    with client:
+        client.send_batch([received_ed])
+    received = []
+    for r in receivers:
+        received.extend([EventData._from_message(x) for x in r.receive_message_batch(timeout=timeout)])
+
+    assert len(received) == 1
+    received_ed = received[0]
+    assert received_ed.message.application_properties == {b"prop": b"test"}
+    assert received_ed.message_id == "id_message"
+    assert received_ed.content_type == "content type"
+    assert received_ed.correlation_id == "correlation"