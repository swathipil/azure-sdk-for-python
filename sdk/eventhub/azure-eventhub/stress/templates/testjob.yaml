--- conflicted
+++ resolved
@@ -14,7 +14,6 @@
           memory: "2000Mi"
           cpu: "1"
      
-<<<<<<< HEAD
       #{{ if eq .Stress.testTarget "event-async" }}
       #command: ['bash', '-c', 'mkdir -p $DEBUG_SHARE && cat > $DEBUG_SHARE/output && python azure_eventhub_producer_stress.py -m stress_send_async --duration 259200 --log_filename $DEBUG_SHARE/output --pyamqp_logging_enable & python azure_eventhub_consumer_stress_async.py --duration 259200 --log_filename $DEBUG_SHARE/output --pyamqp_logging_enable']
       #{{- end -}}
@@ -73,54 +72,6 @@
 
       {{ if eq .Stress.testTarget "ckpt-eh-disable-async" }}
       command: ['bash', '-c', './checkpoint_eh_disable_test_async.sh']
-=======
-      {{ if eq .Stress.testTarget "event-async" }}
-      command: ['bash', '-c', 'mkdir -p $DEBUG_SHARE && cat > $DEBUG_SHARE/output && python3 azure_eventhub_producer_stress.py -m stress_send_async --duration 259200 --log_filename $DEBUG_SHARE/output --pyamqp_logging_enable & python3 azure_eventhub_consumer_stress_async.py --duration 259200 --log_filename $DEBUG_SHARE/output --pyamqp_logging_enable']
-      {{- end -}}
-
-      {{ if eq .Stress.testTarget "event-sync" }}
-      command: ['bash', '-c', 'mkdir -p $DEBUG_SHARE && cat > $DEBUG_SHARE/output && python3 azure_eventhub_producer_stress.py -m stress_send_sync --duration 259200  --log_filename $DEBUG_SHARE/output --pyamqp_logging_enable & python3 azure_eventhub_consumer_stress_sync.py --duration 259200  --log_filename $DEBUG_SHARE/output --pyamqp_logging_enable']
-      {{- end -}}
-
-      {{ if eq .Stress.testTarget "batch-async" }}
-      command: ['bash', '-c', 'mkdir -p $DEBUG_SHARE && cat > $DEBUG_SHARE/output && python3 azure_eventhub_producer_stress.py -m stress_send_list_async --duration 259200 --log_filename $DEBUG_SHARE/output  --pyamqp_logging_enable & python3 azure_eventhub_consumer_stress_async.py --duration 259200  --log_filename $DEBUG_SHARE/output --pyamqp_logging_enable ']
-      {{- end -}}
-
-      {{ if eq .Stress.testTarget "batch-sync" }}
-      command: ['bash', '-c', 'mkdir -p $DEBUG_SHARE && cat > $DEBUG_SHARE/output && python3 azure_eventhub_producer_stress.py -m stress_send_list_sync --duration 259200  --log_filename $DEBUG_SHARE/output --pyamqp_logging_enable & python3 azure_eventhub_consumer_stress_sync.py --duration 259200 --log_filename $DEBUG_SHARE/output --pyamqp_logging_enable ']
-      {{- end -}}
-
-      {{ if eq .Stress.testTarget "bplistsync" }}
-      command: ['bash', '-c', 'mkdir -p $DEBUG_SHARE && cat > $DEBUG_SHARE/output && python3 azure_eventhub_producer_stress.py -m stress_send_list_sync --duration 259200  --buffered_mode --log_filename $DEBUG_SHARE/output --pyamqp_logging_enable & python3 azure_eventhub_consumer_stress_sync.py --duration 259200  --log_filename $DEBUG_SHARE/output --pyamqp_logging_enable']
-      {{- end -}}
-
-      {{ if eq .Stress.testTarget "bpasync" }}
-      command: ['bash', '-c', 'mkdir -p $DEBUG_SHARE && cat > $DEBUG_SHARE/output && python3 azure_eventhub_producer_stress.py -m stress_send_async --duration 259200  --buffered_mode --log_filename $DEBUG_SHARE/output --pyamqp_logging_enable & python3 azure_eventhub_consumer_stress_async.py --duration 259200 --log_filename $DEBUG_SHARE/output --pyamqp_logging_enable']
-      {{- end -}}
-
-      {{ if eq .Stress.testTarget "bplistasync" }}
-      command: ['bash', '-c', 'mkdir -p $DEBUG_SHARE && cat > $DEBUG_SHARE/output && python3 azure_eventhub_producer_stress.py -m stress_send_list_async --duration 259200  --buffered_mode --log_filename $DEBUG_SHARE/output --pyamqp_logging_enable & python3 azure_eventhub_consumer_stress_async.py --duration 259200  --log_filename $DEBUG_SHARE/output --pyamqp_logging_enable ']
-      {{- end -}}
-
-      {{ if eq .Stress.testTarget "bpsync" }}
-      command: ['bash', '-c', 'mkdir -p $DEBUG_SHARE && cat > $DEBUG_SHARE/output && python3 azure_eventhub_producer_stress.py -m stress_send_sync --duration 259200  --buffered_mode --log_filename $DEBUG_SHARE/output --pyamqp_logging_enable & python3 azure_eventhub_consumer_stress_sync.py --duration 259200 --log_filename $DEBUG_SHARE/output --pyamqp_logging_enable']
-      {{- end -}}
-
-      {{ if eq .Stress.testTarget "syncwebsockets" }}
-      command: ['bash', '-c', 'mkdir -p $DEBUG_SHARE && cat > $DEBUG_SHARE/output && python3 azure_eventhub_producer_stress.py -m stress_send_sync --duration 259200 --transport_type 1 --log_filename $DEBUG_SHARE/output --pyamqp_logging_enable & python3 azure_eventhub_consumer_stress_sync.py --duration 259200 --transport_type 1 --log_filename $DEBUG_SHARE/output --pyamqp_logging_enable']
-      {{- end -}}
-
-      {{ if eq .Stress.testTarget "asyncwebsockets" }}
-      command: ['bash', '-c', 'mkdir -p $DEBUG_SHARE && cat > $DEBUG_SHARE/output && python3 azure_eventhub_producer_stress.py -m stress_send_async --duration 259200  --transport_type 1 --log_filename $DEBUG_SHARE/output --pyamqp_logging_enable & python3 azure_eventhub_consumer_stress_async.py --duration 259200 --transport_type 1 --log_filename $DEBUG_SHARE/output --pyamqp_logging_enable']
-      {{- end -}}
-
-      {{ if eq .Stress.testTarget "sync-batch-web" }}
-      command: ['bash', '-c', 'mkdir -p $DEBUG_SHARE && cat > $DEBUG_SHARE/output && python3 azure_eventhub_producer_stress.py -m stress_send_list_sync --duration 259200 --transport_type 1 --log_filename $DEBUG_SHARE/output --pyamqp_logging_enable & python3 azure_eventhub_consumer_stress_sync.py --duration 259200 --transport_type 1 --log_filename $DEBUG_SHARE/output --pyamqp_logging_enable']
-      {{- end -}}
-
-      {{ if eq .Stress.testTarget "async-batch-web" }}
-      command: ['bash', '-c', 'mkdir -p $DEBUG_SHARE && cat > $DEBUG_SHARE/output && python3 azure_eventhub_producer_stress.py -m stress_send_list_async --duration 259200  --transport_type 1 --log_filename $DEBUG_SHARE/output --pyamqp_logging_enable & python3 azure_eventhub_consumer_stress_async.py --duration 259200 --transport_type 1 --log_filename $DEBUG_SHARE/output --pyamqp_logging_enable']
->>>>>>> cb7ace42
       {{- end -}}
 
       {{- include "stress-test-addons.container-env" . | nindent 6 }}
