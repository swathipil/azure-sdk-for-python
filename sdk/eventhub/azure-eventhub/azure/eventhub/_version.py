# ------------------------------------
# Copyright (c) Microsoft Corporation.
# Licensed under the MIT License.
# ------------------------------------

<<<<<<< HEAD
VERSION = "5.10.0"
=======
VERSION = "5.8.0b5"
>>>>>>> 8abde03a
<|MERGE_RESOLUTION|>--- conflicted
+++ resolved
@@ -3,8 +3,4 @@
 # Licensed under the MIT License.
 # ------------------------------------
 
-<<<<<<< HEAD
-VERSION = "5.10.0"
-=======
-VERSION = "5.8.0b5"
->>>>>>> 8abde03a
+VERSION = "5.10.1"