# --------------------------------------------------------------------------------------------
# Copyright (c) Microsoft Corporation. All rights reserved.
# Licensed under the MIT License. See License.txt in the project root for license information.
# --------------------------------------------------------------------------------------------
from __future__ import unicode_literals
from multiprocessing import Event

import time
import uuid
import logging
from collections import deque
from typing import TYPE_CHECKING, Callable, Dict, Optional, Any, Deque, Union

from ._common import EventData
from ._client_base import ConsumerProducerMixin
from ._utils import create_properties, event_position_selector
from ._constants import (
    EPOCH_SYMBOL,
    TIMEOUT_SYMBOL,
    RECEIVER_RUNTIME_METRIC_SYMBOL,
)

if TYPE_CHECKING:
    from typing import Deque
    try:
        from uamqp import ReceiveClient as uamqp_ReceiveClient, Message as uamqp_Message
        from uamqp.authentication import JWTTokenAuth as uamqp_JWTTokenAuth
    except ImportError:
        uamqp_ReceiveClient = None
        uamqp_Message = None
        uamqp_JWTTokenAuth = None

    from ._pyamqp import ReceiveClient
    from ._pyamqp.message import Message
    from ._pyamqp.authentication import JWTTokenAuth
    from ._consumer_client import EventHubConsumerClient


_LOGGER = logging.getLogger(__name__)


class EventHubConsumer(
    ConsumerProducerMixin
):  # pylint:disable=too-many-instance-attributes
    """
    A consumer responsible for reading EventData from a specific Event Hub
    partition and as a member of a specific consumer group.

    A consumer may be exclusive, which asserts ownership over the partition for the consumer
    group to ensure that only one consumer from that group is reading the from the partition.
    These exclusive consumers are sometimes referred to as "Epoch Consumers."

    A consumer may also be non-exclusive, allowing multiple consumers from the same consumer
    group to be actively reading events from the partition.  These non-exclusive consumers are
    sometimes referred to as "Non-Epoch Consumers."

    Please use the method `create_consumer` on `EventHubClient` for creating `EventHubConsumer`.

    :param client: The parent EventHubConsumerClient.
    :type client: ~azure.eventhub.EventHubConsumerClient
    :param source: The source EventHub from which to receive events.
    :type source: ~azure.eventhub._pyamqp.endpoints.Source
    :keyword event_position: The position from which to start receiving.
    :paramtype event_position: int, str, datetime.datetime
    :keyword int prefetch: The number of events to prefetch from the service
        for processing. Default is 300.
    :keyword int owner_level: The priority of the exclusive consumer. An exclusive
        consumer will be created if owner_level is set.
    :keyword bool track_last_enqueued_event_properties: Indicates whether or not the consumer should request information
        on the last enqueued event on its associated partition, and track that information as events are received.
        When information about the partition's last enqueued event is being tracked, each event received from the
        Event Hubs service will carry metadata about the partition. This results in a small amount of additional
        network bandwidth consumption that is generally a favorable trade-off when considered against periodically
        making requests for partition properties using the Event Hub client.
        It is set to `False` by default.
    """

    def __init__(self, client: "EventHubConsumerClient", source: str, **kwargs: Any) -> None:
        event_position = kwargs.get("event_position", None)
        prefetch = kwargs.get("prefetch", 300)
        owner_level = kwargs.get("owner_level", None)
        keep_alive = kwargs.get("keep_alive", None)
        auto_reconnect = kwargs.get("auto_reconnect", True)
        track_last_enqueued_event_properties = kwargs.get(
            "track_last_enqueued_event_properties", False
        )
        idle_timeout = kwargs.get("idle_timeout", None)

        self.running = False
        self.closed = False
        self.stop = False  # used by event processor
        self.handler_ready = False

        self._amqp_transport = kwargs.pop("amqp_transport")
        self._on_event_received: Callable[[EventData], None] = kwargs[
            "on_event_received"
        ]
        self._client = client
        self._source = source
        self._offset = event_position
        self._offset_inclusive = kwargs.get("event_position_inclusive", False)
        self._prefetch = prefetch
        self._owner_level = owner_level
        self._keep_alive = keep_alive
        self._auto_reconnect = auto_reconnect
<<<<<<< HEAD
        self._retry_policy = errors.ErrorPolicy(
            max_retries=self._client._config.max_retries,
            on_error=_error_handler,  # pylint:disable=protected-access
        )
=======
        self._retry_policy = self._amqp_transport.create_retry_policy(self._client._config)
>>>>>>> 8abde03a
        self._reconnect_backoff = 1
        link_properties: Dict[bytes, int] = {}
        self._error = None
        self._timeout = 0
        self._idle_timeout = (idle_timeout * self._amqp_transport.IDLE_TIMEOUT_FACTOR) if idle_timeout else None
        partition = self._source.split("/")[-1]
        self._partition = partition
        self._name = f"EHConsumer-{uuid.uuid4()}-partition{partition}"
        if owner_level is not None:
            link_properties[EPOCH_SYMBOL] = int(owner_level)
        link_property_timeout_ms = (
<<<<<<< HEAD
            self._client._config.receive_timeout
            or self._timeout  # pylint:disable=protected-access
        ) * 1000
        self._link_properties[types.AMQPSymbol(TIMEOUT_SYMBOL)] = types.AMQPLong(
            int(link_property_timeout_ms)
        )
        self._handler = None  # type: Optional[ReceiveClient]
=======
            self._client._config.receive_timeout or self._timeout  # pylint:disable=protected-access
        ) * self._amqp_transport.IDLE_TIMEOUT_FACTOR
        link_properties[TIMEOUT_SYMBOL] = int(link_property_timeout_ms)
        self._link_properties = self._amqp_transport.create_link_properties(link_properties)
        self._handler: Optional[Union["ReceiveClient", "uamqp_ReceiveClient"]] = None
>>>>>>> 8abde03a
        self._track_last_enqueued_event_properties = (
            track_last_enqueued_event_properties
        )
        self._message_buffer: Deque[Union["Message", "uamqp_Message"]] = deque()
        self._last_received_event: Optional[EventData] = None
        self._receive_start_time: Optional[float]= None

    def _create_handler(self, auth):
        # type: (JWTTokenAuth) -> None
        source = self._amqp_transport.create_source(
            self._source,
            self._offset,
            event_position_selector(self._offset, self._offset_inclusive)
        )
        desired_capabilities = [RECEIVER_RUNTIME_METRIC_SYMBOL] if self._track_last_enqueued_event_properties else None

        self._handler = self._amqp_transport.create_receive_client(
            config=self._client._config,    # pylint:disable=protected-access
            source=source,
            auth=auth,
            network_trace=self._client._config.network_tracing,  # pylint:disable=protected-access
            link_credit=self._prefetch,
            link_properties=self._link_properties,
            idle_timeout=self._idle_timeout,
            retry_policy=self._retry_policy,
            keep_alive_interval=self._keep_alive,
            client_name=self._name,
            properties=create_properties(
                self._client._config.user_agent, amqp_transport=self._amqp_transport  # pylint:disable=protected-access
            ),
            desired_capabilities=desired_capabilities,
            streaming_receive=True,
            message_received_callback=self._message_received,
        )

    def _open_with_retry(self) -> None:
        self._do_retryable_operation(self._open, operation_need_param=False)

    def _message_received(self, message: Union["Message", "uamqp_Message"]) -> None:
        # pylint:disable=protected-access
        self._message_buffer.append(message)

    def _next_message_in_buffer(self):
        # pylint:disable=protected-access
        message = self._message_buffer.popleft()
        event_data = EventData._from_message(message)
        self._last_received_event = event_data
        return event_data

<<<<<<< HEAD
    def _open(self):
        # type: () -> bool
        """Open the EventHubConsumer/EventHubProducer using the supplied connection."""
=======
    def _open(self) -> bool:
        """Open the EventHubConsumer/EventHubProducer using the supplied connection.
        """
>>>>>>> 8abde03a
        # pylint: disable=protected-access
        if not self.running:
            if self._handler:
                self._handler.close()
            auth = self._client._create_auth()
            self._create_handler(auth)
            self._handler.open()    # TODO: uamqp handler is not using the passed in connection anyway
            while not self._handler.client_ready():
                time.sleep(0.05)
            self.handler_ready = True
            self.running = True

        return self.handler_ready

    def receive(self, batch=False, max_batch_size=300, max_wait_time=None):
        retried_times = 0
        max_retries = (
            self._client._config.max_retries  # pylint:disable=protected-access
        )
        self._receive_start_time = self._receive_start_time or time.time()
        deadline = self._receive_start_time + (
            max_wait_time or 0
        )  # max_wait_time can be None
        if len(self._message_buffer) < max_batch_size:
            # TODO: the retry here is a bit tricky as we are using low-level api from the amqp client.
            #  Currently we create a new client with the latest received event's offset per retry.
            #  Ideally we should reuse the same client reestablishing the connection/link with the latest offset.
            while retried_times <= max_retries:
                try:
                    if self._open():
                        # TODO: for pyamqp, this will pass in batch. But, in the ReceiveClient._client_run,
                        # can remove (batch=self._link_credit)?
                        self._handler.do_work(batch=self._prefetch)  # type: ignore
                    break
                except Exception as exception:  # pylint: disable=broad-except
                    if (
<<<<<<< HEAD
                        isinstance(exception, uamqp.errors.LinkDetach)
                        and exception.condition # pylint: disable=no-member
                        == uamqp.constants.ErrorCodes.LinkStolen
=======
                        isinstance(exception, self._amqp_transport.AMQP_LINK_ERROR)
                        and exception.condition == self._amqp_transport.LINK_STOLEN_CONDITION  # pylint: disable=no-member
>>>>>>> 8abde03a
                    ):
                        raise self._handle_exception(exception)
                    if not self.running:  # exit by close
                        return
                    if self._last_received_event:
                        self._offset = self._last_received_event.offset
                    last_exception = self._handle_exception(exception)
                    retried_times += 1
                    if retried_times > max_retries:
                        _LOGGER.info(
                            "%r operation has exhausted retry. Last exception: %r.",
                            self._name,
                            last_exception,
                        )
                        raise last_exception
        if (
            len(self._message_buffer) >= max_batch_size
            or (self._message_buffer and not max_wait_time)
            or (deadline <= time.time() and max_wait_time)
        ):
            if batch:
                events_for_callback = []
                for _ in range(min(max_batch_size, len(self._message_buffer))):
                    events_for_callback.append(
                        self._next_message_in_buffer()  # pylint: disable=protected-access
                    )
                self._on_event_received(events_for_callback)
            else:
                self._on_event_received(
                    self._next_message_in_buffer() if self._message_buffer else None
                )
            self._receive_start_time = None<|MERGE_RESOLUTION|>--- conflicted
+++ resolved
@@ -2,7 +2,7 @@
 # Copyright (c) Microsoft Corporation. All rights reserved.
 # Licensed under the MIT License. See License.txt in the project root for license information.
 # --------------------------------------------------------------------------------------------
-from __future__ import unicode_literals
+from __future__ import unicode_literals, annotations
 from multiprocessing import Event
 
 import time
@@ -103,14 +103,7 @@
         self._owner_level = owner_level
         self._keep_alive = keep_alive
         self._auto_reconnect = auto_reconnect
-<<<<<<< HEAD
-        self._retry_policy = errors.ErrorPolicy(
-            max_retries=self._client._config.max_retries,
-            on_error=_error_handler,  # pylint:disable=protected-access
-        )
-=======
         self._retry_policy = self._amqp_transport.create_retry_policy(self._client._config)
->>>>>>> 8abde03a
         self._reconnect_backoff = 1
         link_properties: Dict[bytes, int] = {}
         self._error = None
@@ -122,25 +115,15 @@
         if owner_level is not None:
             link_properties[EPOCH_SYMBOL] = int(owner_level)
         link_property_timeout_ms = (
-<<<<<<< HEAD
-            self._client._config.receive_timeout
-            or self._timeout  # pylint:disable=protected-access
-        ) * 1000
-        self._link_properties[types.AMQPSymbol(TIMEOUT_SYMBOL)] = types.AMQPLong(
-            int(link_property_timeout_ms)
-        )
-        self._handler = None  # type: Optional[ReceiveClient]
-=======
             self._client._config.receive_timeout or self._timeout  # pylint:disable=protected-access
         ) * self._amqp_transport.IDLE_TIMEOUT_FACTOR
         link_properties[TIMEOUT_SYMBOL] = int(link_property_timeout_ms)
         self._link_properties = self._amqp_transport.create_link_properties(link_properties)
-        self._handler: Optional[Union["ReceiveClient", "uamqp_ReceiveClient"]] = None
->>>>>>> 8abde03a
+        self._handler: Optional[Union[ReceiveClient, uamqp_ReceiveClient]] = None
         self._track_last_enqueued_event_properties = (
             track_last_enqueued_event_properties
         )
-        self._message_buffer: Deque[Union["Message", "uamqp_Message"]] = deque()
+        self._message_buffer: Deque[Union[Message, uamqp_Message]] = deque()
         self._last_received_event: Optional[EventData] = None
         self._receive_start_time: Optional[float]= None
 
@@ -186,15 +169,9 @@
         self._last_received_event = event_data
         return event_data
 
-<<<<<<< HEAD
-    def _open(self):
-        # type: () -> bool
-        """Open the EventHubConsumer/EventHubProducer using the supplied connection."""
-=======
     def _open(self) -> bool:
         """Open the EventHubConsumer/EventHubProducer using the supplied connection.
         """
->>>>>>> 8abde03a
         # pylint: disable=protected-access
         if not self.running:
             if self._handler:
@@ -225,20 +202,12 @@
             while retried_times <= max_retries:
                 try:
                     if self._open():
-                        # TODO: for pyamqp, this will pass in batch. But, in the ReceiveClient._client_run,
-                        # can remove (batch=self._link_credit)?
                         self._handler.do_work(batch=self._prefetch)  # type: ignore
                     break
                 except Exception as exception:  # pylint: disable=broad-except
                     if (
-<<<<<<< HEAD
-                        isinstance(exception, uamqp.errors.LinkDetach)
-                        and exception.condition # pylint: disable=no-member
-                        == uamqp.constants.ErrorCodes.LinkStolen
-=======
                         isinstance(exception, self._amqp_transport.AMQP_LINK_ERROR)
                         and exception.condition == self._amqp_transport.LINK_STOLEN_CONDITION  # pylint: disable=no-member
->>>>>>> 8abde03a
                     ):
                         raise self._handle_exception(exception)
                     if not self.running:  # exit by close
