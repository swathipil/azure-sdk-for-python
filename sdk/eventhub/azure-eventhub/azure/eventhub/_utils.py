--- conflicted
+++ resolved
@@ -10,7 +10,6 @@
 import datetime
 import calendar
 import logging
-<<<<<<< HEAD
 from typing import (
     TYPE_CHECKING,
     Type,
@@ -21,10 +20,8 @@
     Iterable,
     Tuple,
     Mapping,
+    Callable
 )
-=======
-from typing import TYPE_CHECKING, Type, Optional, Dict, Union, Any, Iterable, Tuple, Mapping, Callable
->>>>>>> 8abde03a
 
 import six
 
@@ -132,7 +129,17 @@
     return properties
 
 
-<<<<<<< HEAD
+@contextmanager
+def send_context_manager():
+    span_impl_type = settings.tracing_implementation()  # type: Type[AbstractSpan]
+
+    if span_impl_type is not None:
+        with span_impl_type(name="Azure.EventHubs.send", kind=SpanKind.CLIENT) as child:
+            yield child
+    else:
+        yield None
+
+# TODO: delete after async unit tests have been refactored
 def set_event_partition_key(event, partition_key):
     # type: (Union[AmqpAnnotatedMessage, EventData], Optional[Union[bytes, str]]) -> None
     if not partition_key:
@@ -155,19 +162,6 @@
         raw_message.header.durable = True
 
 
-=======
-@contextmanager
-def send_context_manager():
-    span_impl_type = settings.tracing_implementation()  # type: Type[AbstractSpan]
-
-    if span_impl_type is not None:
-        with span_impl_type(name="Azure.EventHubs.send", kind=SpanKind.CLIENT) as child:
-            yield child
-    else:
-        yield None
-
-# TODO: delete after async unit tests have been refactored
->>>>>>> 8abde03a
 def set_message_partition_key(message, partition_key):
     # type: (Message, Optional[Union[bytes, str]]) -> None
     """Set the partition key as an annotation on a uamqp message.
@@ -326,7 +320,6 @@
     try:
         # pylint: disable=protected-access
         # EventData.message stores uamqp/pyamqp.Message during sending
-        # pylint: disable=protected-access
         message._message = to_outgoing_amqp_message(message.raw_amqp_message)
         return message  # type: ignore
     except AttributeError:
