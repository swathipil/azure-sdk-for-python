# --------------------------------------------------------------------------------------------
# Copyright (c) Microsoft Corporation. All rights reserved.
# Licensed under the MIT License. See License.txt in the project root for license information.
# --------------------------------------------------------------------------------------------
from __future__ import unicode_literals

from contextlib import contextmanager
import sys
import platform
import datetime
import calendar
import logging
from typing import TYPE_CHECKING, Type, Optional, Dict, Union, Any, Iterable, Tuple

import six

from uamqp import types
from uamqp.message import MessageHeader

from azure.core.settings import settings
from azure.core.tracing import SpanKind, Link

from ._version import VERSION
from ._constants import (
    PROP_PARTITION_KEY_AMQP_SYMBOL,
    MAX_USER_AGENT_LENGTH,
    USER_AGENT_PREFIX,
    PROP_LAST_ENQUEUED_SEQUENCE_NUMBER,
    PROP_LAST_ENQUEUED_TIME_UTC,
    PROP_RUNTIME_INFO_RETRIEVAL_TIME_UTC,
    PROP_LAST_ENQUEUED_OFFSET,
    PROP_TIMESTAMP,
    MAX_SHORT,
    MAX_INT,
    MAX_LONG
)


if TYPE_CHECKING:
    # pylint: disable=ungrouped-imports
    from uamqp import Message
    from azure.core.tracing import AbstractSpan
    from azure.core.credentials import AzureSasCredential
    from ._common import EventData


_LOGGER = logging.getLogger(__name__)


class UTC(datetime.tzinfo):
    """Time Zone info for handling UTC"""

    def utcoffset(self, dt):
        """UTF offset for UTC is 0."""
        return datetime.timedelta(0)

    def tzname(self, dt):
        """Timestamp representation."""
        return "Z"

    def dst(self, dt):
        """No daylight saving for UTC."""
        return datetime.timedelta(hours=1)


try:
    from datetime import timezone  # pylint: disable=ungrouped-imports

    TZ_UTC = timezone.utc  # type: ignore
except ImportError:
    TZ_UTC = UTC()  # type: ignore


def utc_from_timestamp(timestamp):
    return datetime.datetime.fromtimestamp(timestamp, tz=TZ_UTC)


def create_properties(user_agent=None):
    # type: (Optional[str]) -> Dict[types.AMQPSymbol, str]
    """
    Format the properties with which to instantiate the connection.
    This acts like a user agent over HTTP.

    :rtype: dict
    """
    properties = {}
    properties[types.AMQPSymbol("product")] = USER_AGENT_PREFIX
    properties[types.AMQPSymbol("version")] = VERSION
    framework = "Python/{}.{}.{}".format(
        sys.version_info[0], sys.version_info[1], sys.version_info[2]
    )
    properties[types.AMQPSymbol("framework")] = framework
    platform_str = platform.platform()
    properties[types.AMQPSymbol("platform")] = platform_str

    final_user_agent = "{}/{} {} ({})".format(
        USER_AGENT_PREFIX, VERSION, framework, platform_str
    )
    if user_agent:
        final_user_agent = "{} {}".format(user_agent, final_user_agent)

    if len(final_user_agent) > MAX_USER_AGENT_LENGTH:
        raise ValueError(
            "The user-agent string cannot be more than {} in length."
            "Current user_agent string is: {} with length: {}".format(
                MAX_USER_AGENT_LENGTH, final_user_agent, len(final_user_agent)
            )
        )
    properties[types.AMQPSymbol("user-agent")] = final_user_agent
    return properties


def set_message_partition_key(message, partition_key):
    # type: (Message, Optional[Union[bytes, str]]) -> None
    """Set the partition key as an annotation on a uamqp message.

    :param ~uamqp.Message message: The message to update.
    :param str partition_key: The partition key value.
    :rtype: None
    """
    if partition_key:
        annotations = message.annotations
        if annotations is None:
            annotations = dict()
        annotations[
            PROP_PARTITION_KEY_AMQP_SYMBOL
        ] = partition_key  # pylint:disable=protected-access
        header = MessageHeader()
        header.durable = True
        message.annotations = annotations
        message.header = header


@contextmanager
def send_context_manager():
    span_impl_type = (
        settings.tracing_implementation()
    )  # type: Type[AbstractSpan]

    if span_impl_type is not None:
        with span_impl_type(name="Azure.EventHubs.send", kind=SpanKind.CLIENT) as child:
            yield child
    else:
        yield None


def trace_message(event, parent_span=None):
    # type: (EventData, Optional[AbstractSpan]) -> None
    """Add tracing information to this event.

    Will open and close a "Azure.EventHubs.message" span, and
    add the "DiagnosticId" as app properties of the event.
    """
    try:
        span_impl_type = settings.tracing_implementation()  # type: Type[AbstractSpan]
        if span_impl_type is not None:
            current_span = parent_span or span_impl_type(
                span_impl_type.get_current_span()
            )
            link = Link({
                'traceparent': current_span.get_trace_parent()
            })
            with current_span.span(
                name="Azure.EventHubs.message",
                kind=SpanKind.PRODUCER,
                links=[link]
                ) as message_span:
                message_span.add_attribute("az.namespace", "Microsoft.EventHub")
                if not event.properties:
                    event.properties = dict()
                event.properties.setdefault(
                    b"Diagnostic-Id", message_span.get_trace_parent().encode("ascii")
                )
    except Exception as exp:  # pylint:disable=broad-except
        _LOGGER.warning("trace_message had an exception %r", exp)

def get_event_links(events):
    trace_events = events if isinstance(events, Iterable) else (events,)  # pylint:disable=isinstance-second-argument-not-valid-type
    links = []
    try:
        for event in trace_events:  # type: ignore
            if event.properties:
                traceparent = event.properties.get(b"Diagnostic-Id", "").decode("ascii")
                if traceparent:
                    links.append(Link({'traceparent': traceparent},
                        attributes={"enqueuedTime": event.message.annotations.get(PROP_TIMESTAMP)}
                        ))
    except AttributeError:
        pass
    return links

def event_position_selector(value, inclusive=False):
    # type: (Union[int, str, datetime.datetime], bool) -> bytes
    """Creates a selector expression of the offset."""
    operator = ">=" if inclusive else ">"
    if isinstance(value, datetime.datetime):  # pylint:disable=no-else-return
        timestamp = (calendar.timegm(value.utctimetuple()) * 1000) + (
            value.microsecond / 1000
        )
        return (
            "amqp.annotation.x-opt-enqueued-time {} '{}'".format(
                operator, int(timestamp)
            )
        ).encode("utf-8")
    elif isinstance(value, six.integer_types):
        return (
            "amqp.annotation.x-opt-sequence-number {} '{}'".format(operator, value)
        ).encode("utf-8")
    return ("amqp.annotation.x-opt-offset {} '{}'".format(operator, value)).encode(
        "utf-8"
    )


def get_last_enqueued_event_properties(event_data):
    # type: (EventData) -> Optional[Dict[str, Any]]
    """Extracts the last enqueued event in from the received event delivery annotations.

    :rtype: Dict[str, Any]
    """
    # pylint: disable=protected-access
    if event_data._last_enqueued_event_properties:
        return event_data._last_enqueued_event_properties

    if event_data.message.delivery_annotations:
        sequence_number = event_data.message.delivery_annotations.get(
            PROP_LAST_ENQUEUED_SEQUENCE_NUMBER, None
        )
        enqueued_time_stamp = event_data.message.delivery_annotations.get(
            PROP_LAST_ENQUEUED_TIME_UTC, None
        )
        if enqueued_time_stamp:
            enqueued_time_stamp = utc_from_timestamp(float(enqueued_time_stamp) / 1000)
        retrieval_time_stamp = event_data.message.delivery_annotations.get(
            PROP_RUNTIME_INFO_RETRIEVAL_TIME_UTC, None
        )
        if retrieval_time_stamp:
            retrieval_time_stamp = utc_from_timestamp(
                float(retrieval_time_stamp) / 1000
            )
        offset_bytes = event_data.message.delivery_annotations.get(
            PROP_LAST_ENQUEUED_OFFSET, None
        )
        offset = offset_bytes.decode("UTF-8") if offset_bytes else None

        event_data._last_enqueued_event_properties = {
            "sequence_number": sequence_number,
            "offset": offset,
            "enqueued_time": enqueued_time_stamp,
            "retrieval_time": retrieval_time_stamp,
        }
        return event_data._last_enqueued_event_properties
    return None

<<<<<<< HEAD

def validate_producer_client_partition_config(partition_config):
    owner_level = partition_config.get("owner_level")
    producer_group_id = partition_config.get("producer_group_id")
    starting_sequence_number = partition_config.get("starting_sequence_number")
    if owner_level is not None and not 0 <= int(owner_level) <= MAX_SHORT:
        raise ValueError("owner_level must be in the range from 0 to max short(32,767).")

    if producer_group_id is not None and not 0 <= int(producer_group_id) <= MAX_LONG:
        raise ValueError("producer_group_id must be in the range from 0 to max long(9,223,372,036,854,775,808).")

    if starting_sequence_number is not None and not 0 <= int(starting_sequence_number) <= MAX_INT:
        raise ValueError("starting_sequence_number must be in the range from 0 to max int(2,147,483,647).")
=======
def parse_sas_credential(credential):
    # type: (AzureSasCredential) -> Tuple
    sas = credential.signature
    parsed_sas = sas.split('&')
    expiry = None
    for item in parsed_sas:
        if item.startswith('se='):
            expiry = int(item[3:])
    return (sas, expiry)
>>>>>>> 5fb689eb
<|MERGE_RESOLUTION|>--- conflicted
+++ resolved
@@ -189,6 +189,7 @@
         pass
     return links
 
+
 def event_position_selector(value, inclusive=False):
     # type: (Union[int, str, datetime.datetime], bool) -> bytes
     """Creates a selector expression of the offset."""
@@ -251,7 +252,6 @@
         return event_data._last_enqueued_event_properties
     return None
 
-<<<<<<< HEAD
 
 def validate_producer_client_partition_config(partition_config):
     owner_level = partition_config.get("owner_level")
@@ -265,7 +265,8 @@
 
     if starting_sequence_number is not None and not 0 <= int(starting_sequence_number) <= MAX_INT:
         raise ValueError("starting_sequence_number must be in the range from 0 to max int(2,147,483,647).")
-=======
+
+
 def parse_sas_credential(credential):
     # type: (AzureSasCredential) -> Tuple
     sas = credential.signature
@@ -274,5 +275,4 @@
     for item in parsed_sas:
         if item.startswith('se='):
             expiry = int(item[3:])
-    return (sas, expiry)
->>>>>>> 5fb689eb
+    return (sas, expiry)