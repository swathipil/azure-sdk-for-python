# --------------------------------------------------------------------------------------------
# Copyright (c) Microsoft Corporation. All rights reserved.
# Licensed under the MIT License. See License.txt in the project root for license information.
# --------------------------------------------------------------------------------------------
from __future__ import unicode_literals, annotations

from contextlib import contextmanager
import sys
import platform
import datetime
import calendar
import logging
from base64 import b64encode
from hashlib import sha256
from hmac import HMAC
from urllib.parse import urlencode, quote_plus
import time
from typing import (
    TYPE_CHECKING,
    cast,
    Type,
    Optional,
    Dict,
    Union,
    Any,
    Iterable,
    Tuple,
    Mapping,
    Callable
)

import six
<<<<<<< HEAD

from ._pyamqp.message import Header
=======
from uamqp import types as uamqp_types
>>>>>>> 388efaaa

from azure.core.settings import settings
from azure.core.tracing import SpanKind, Link

from .amqp import AmqpAnnotatedMessage, AmqpMessageHeader
from ._version import VERSION
from ._constants import (
<<<<<<< HEAD
    PROP_PARTITION_KEY,
=======
>>>>>>> 388efaaa
    MAX_USER_AGENT_LENGTH,
    USER_AGENT_PREFIX,
    PROP_LAST_ENQUEUED_SEQUENCE_NUMBER,
    PROP_LAST_ENQUEUED_TIME_UTC,
    PROP_RUNTIME_INFO_RETRIEVAL_TIME_UTC,
    PROP_LAST_ENQUEUED_OFFSET,
    PROP_TIMESTAMP,
)


if TYPE_CHECKING:
    # pylint: disable=ungrouped-imports
<<<<<<< HEAD
    from ._pyamqp.message import Message
=======
    from ._transport._base import AmqpTransport
>>>>>>> 388efaaa
    from azure.core.tracing import AbstractSpan
    from azure.core.credentials import AzureSasCredential
    from ._common import EventData

    MessagesType = Union[
        AmqpAnnotatedMessage,
        EventData,
        Iterable[Union[AmqpAnnotatedMessage, EventData]],
    ]

_LOGGER = logging.getLogger(__name__)


class UTC(datetime.tzinfo):
    """Time Zone info for handling UTC"""

    def utcoffset(self, dt):
        """UTF offset for UTC is 0."""
        return datetime.timedelta(0)

    def tzname(self, dt):
        """Timestamp representation."""
        return "Z"

    def dst(self, dt):
        """No daylight saving for UTC."""
        return datetime.timedelta(hours=1)


try:
    from datetime import timezone  # pylint: disable=ungrouped-imports

    TZ_UTC = timezone.utc  # type: ignore
except ImportError:
    TZ_UTC = UTC()  # type: ignore


def utc_from_timestamp(timestamp):
    return datetime.datetime.fromtimestamp(timestamp, tz=TZ_UTC)


def create_properties(
    user_agent: Optional[str] = None, *, amqp_transport: AmqpTransport
) -> Dict[uamqp_types.AMQPSymbol, str]:
    """
    Format the properties with which to instantiate the connection.
    This acts like a user agent over HTTP.

    :rtype: dict
    """
<<<<<<< HEAD
    properties = {}
    properties["product"] = USER_AGENT_PREFIX
    properties["version"] = VERSION
    framework = "Python/{}.{}.{}".format(
        sys.version_info[0], sys.version_info[1], sys.version_info[2]
    )
    properties["framework"] = framework
    platform_str = platform.platform()
    properties["platform"] = platform_str
=======
    properties: Dict[Any, str] = {}
    properties[amqp_transport.PRODUCT_SYMBOL] = USER_AGENT_PREFIX
    properties[amqp_transport.VERSION_SYMBOL] = VERSION
    framework = f"Python/{sys.version_info[0]}.{sys.version_info[1]}.{sys.version_info[2]}"
    properties[amqp_transport.FRAMEWORK_SYMBOL] = framework
    platform_str = platform.platform()
    properties[amqp_transport.PLATFORM_SYMBOL] = platform_str
>>>>>>> 388efaaa

    final_user_agent = f"{USER_AGENT_PREFIX}/{VERSION} {framework} ({platform_str})"
    if user_agent:
        final_user_agent = f"{user_agent} {final_user_agent}"

    if len(final_user_agent) > MAX_USER_AGENT_LENGTH:
        raise ValueError(
            f"The user-agent string cannot be more than {MAX_USER_AGENT_LENGTH} in length."
            f"Current user_agent string is: {final_user_agent} with length: {len(final_user_agent)}"
        )
<<<<<<< HEAD
    properties["user-agent"] = final_user_agent
    return properties


def set_message_partition_key(message, partition_key, **kwargs):
    # type: (Message, Optional[Union[bytes, str]]) -> Message
    """Set the partition key as an annotation on a uamqp message.

    :param ~uamqp.Message message: The message to update.
    :param str partition_key: The partition key value.
    :rtype: None
    """
    encoding = kwargs.pop("encoding", 'utf-8')
    if partition_key:
        annotations = message.message_annotations
        if annotations is None:
            annotations = dict()
        try:
            partition_key = partition_key.decode(encoding)
        except AttributeError:
            pass
        annotations[
            PROP_PARTITION_KEY
        ] = partition_key  # pylint:disable=protected-access
        header = Header(durable=True)
        return message._replace(message_annotations=annotations, header=header)
    return message


=======
    properties[amqp_transport.USER_AGENT_SYMBOL] = final_user_agent
    return properties


>>>>>>> 388efaaa
@contextmanager
def send_context_manager():
    span_impl_type = settings.tracing_implementation()  # type: Type[AbstractSpan]

    if span_impl_type is not None:
        with span_impl_type(name="Azure.EventHubs.send", kind=SpanKind.CLIENT) as child:
            yield child
    else:
        yield None


def set_event_partition_key(
    event: Union[AmqpAnnotatedMessage, EventData],
    partition_key: Optional[Union[bytes, str]],
    amqp_transport: AmqpTransport
) -> None:
    if not partition_key:
        return

    try:
        raw_message = event.raw_amqp_message  # type: ignore
    except AttributeError:
        raw_message = event

    annotations = raw_message.annotations
    if annotations is None:
        annotations = {}
    annotations[
        amqp_transport.PROP_PARTITION_KEY_AMQP_SYMBOL
    ] = partition_key  # pylint:disable=protected-access
    if not raw_message.header:
        raw_message.header = AmqpMessageHeader(header=True)
    else:
        raw_message.header.durable = True


def trace_message(event, parent_span=None):
    # type: (EventData, Optional[AbstractSpan]) -> None
    """Add tracing information to this event.

    Will open and close a "Azure.EventHubs.message" span, and
    add the "DiagnosticId" as app properties of the event.
    """
    try:
        span_impl_type = settings.tracing_implementation()  # type: Type[AbstractSpan]
        if span_impl_type is not None:
            current_span = parent_span or span_impl_type(
                span_impl_type.get_current_span()
            )
            link = Link({"traceparent": current_span.get_trace_parent()})
            with current_span.span(
                name="Azure.EventHubs.message", kind=SpanKind.PRODUCER, links=[link]
            ) as message_span:
                message_span.add_attribute("az.namespace", "Microsoft.EventHub")
                if not event.properties:
                    event.properties = dict()
                event.properties.setdefault(
                    b"Diagnostic-Id", message_span.get_trace_parent().encode("ascii")
                )
    except Exception as exp:  # pylint:disable=broad-except
        _LOGGER.warning("trace_message had an exception %r", exp)


def get_event_links(events):
    # pylint:disable=isinstance-second-argument-not-valid-type
    trace_events = events if isinstance(events, Iterable) else (events,)
    links = []
    try:
        for event in trace_events:  # type: ignore
            if event.properties:
                traceparent = event.properties.get(b"Diagnostic-Id", "").decode("ascii")
                if traceparent:
                    links.append(
                        Link(
                            {"traceparent": traceparent},
                            attributes={
                                "enqueuedTime": event.message.annotations.get(
                                    PROP_TIMESTAMP
                                )
                            },
                        )
                    )
    except AttributeError:
        pass
    return links


def event_position_selector(value, inclusive=False):
    # type: (Union[int, str, datetime.datetime], bool) -> bytes
    """Creates a selector expression of the offset."""
    operator = ">=" if inclusive else ">"
    if isinstance(value, datetime.datetime):  # pylint:disable=no-else-return
        timestamp = (calendar.timegm(value.utctimetuple()) * 1000) + (
            value.microsecond / 1000
        )
        return (
            f"amqp.annotation.x-opt-enqueued-time {operator} '{int(timestamp)}'"
        ).encode("utf-8")
    elif isinstance(value, six.integer_types):
        return (
            f"amqp.annotation.x-opt-sequence-number {operator} '{value}'"
        ).encode("utf-8")
    return (f"amqp.annotation.x-opt-offset {operator} '{value}'").encode(
        "utf-8"
    )


def get_last_enqueued_event_properties(event_data):
    # type: (EventData) -> Optional[Dict[str, Any]]
    """Extracts the last enqueued event in from the received event delivery annotations.

    :rtype: Dict[str, Any]
    """
    # pylint: disable=protected-access
    if event_data._last_enqueued_event_properties:
        return event_data._last_enqueued_event_properties

    if event_data._message.delivery_annotations:
        sequence_number = event_data._message.delivery_annotations.get(
            PROP_LAST_ENQUEUED_SEQUENCE_NUMBER, None
        )
        enqueued_time_stamp = event_data._message.delivery_annotations.get(
            PROP_LAST_ENQUEUED_TIME_UTC, None
        )
        if enqueued_time_stamp:
            enqueued_time_stamp = utc_from_timestamp(float(enqueued_time_stamp) / 1000)
        retrieval_time_stamp = event_data._message.delivery_annotations.get(
            PROP_RUNTIME_INFO_RETRIEVAL_TIME_UTC, None
        )
        if retrieval_time_stamp:
            retrieval_time_stamp = utc_from_timestamp(
                float(retrieval_time_stamp) / 1000
            )
        offset_bytes = event_data._message.delivery_annotations.get(
            PROP_LAST_ENQUEUED_OFFSET, None
        )
        offset = offset_bytes.decode("UTF-8") if offset_bytes else None

        event_data._last_enqueued_event_properties = {
            "sequence_number": sequence_number,
            "offset": offset,
            "enqueued_time": enqueued_time_stamp,
            "retrieval_time": retrieval_time_stamp,
        }
        return event_data._last_enqueued_event_properties
    return None


def parse_sas_credential(credential):
    # type: (AzureSasCredential) -> Tuple
    sas = credential.signature
    parsed_sas = sas.split("&")
    expiry = None
    for item in parsed_sas:
        if item.startswith("se="):
            expiry = int(item[3:])
    return (sas, expiry)


def transform_outbound_single_message(message, message_type, to_outgoing_amqp_message):
    # type: (Union[AmqpAnnotatedMessage, EventData], Type[EventData], Callable) -> EventData
    """
    This method serves multiple goals:
    1. update the internal message to reflect any updates to settable properties on EventData
    2. transform the AmqpAnnotatedMessage to be EventData
    :param message: A single instance of message of type EventData
        or AmqpAnnotatedMessage.
    :type message: ~azure.eventhub.common.EventData, ~azure.eventhub.amqp.AmqpAnnotatedMessage
    :param Type[EventData] message_type: The class type to return the messages as.
    :rtype: EventData
    """
    try:
        # pylint: disable=protected-access
        # If EventData, set EventData._message to uamqp/pyamqp.Message right before sending.
        message = cast("EventData", message)
        message._message = to_outgoing_amqp_message(message.raw_amqp_message)
        return message  # type: ignore
    except AttributeError:
        # pylint: disable=protected-access
        # If AmqpAnnotatedMessage, create EventData object with _from_message.
        # event_data._message will be set to outgoing uamqp/pyamqp.Message.
        # event_data.raw_amqp_message will be set to AmqpAnnotatedMessage.
        message = cast(AmqpAnnotatedMessage, message)
        amqp_message = to_outgoing_amqp_message(message)
        return message_type._from_message(
            message=amqp_message, raw_amqp_message=message  # type: ignore
        )


def decode_with_recurse(data, encoding="UTF-8"):
    # type: (Any, str) -> Any
    # pylint:disable=isinstance-second-argument-not-valid-type
    """
    If data is of a compatible type, iterates through nested structure and decodes all binary
        strings with provided encoding.
    :param Any data: The data object which, if compatible, will be iterated through to decode binary string.
    :param encoding: The encoding to use for decoding data.
        Default is 'UTF-8'
    :rtype: Any
    """

    if isinstance(data, str):
        return data
    if isinstance(data, six.binary_type):
        return data.decode(encoding)
    if isinstance(
        data, Mapping
    ):  # pylint:disable=isinstance-second-argument-not-valid-type
        decoded_mapping = {}
        for k, v in data.items():
            decoded_key = decode_with_recurse(k, encoding)
            decoded_val = decode_with_recurse(v, encoding)
            decoded_mapping[decoded_key] = decoded_val
        return decoded_mapping
    if isinstance(
        data, Iterable
    ):  # pylint:disable=isinstance-second-argument-not-valid-type
        decoded_list = []
        for d in data:
            decoded_list.append(decode_with_recurse(d, encoding))
        return decoded_list

    return data


def generate_sas_token(audience, policy, key, expiry=None):
    """
    Generate a sas token according to the given audience, policy, key and expiry
    :param str audience:
    :param str policy:
    :param str key:
    :param int expiry: abs expiry time
    :rtype: str
    """
    if not expiry:
        expiry = int(time.time()) + 3600  # Default to 1 hour.

    encoded_uri = quote_plus(audience)
    encoded_policy = quote_plus(policy).encode("utf-8")
    encoded_key = key.encode("utf-8")

    ttl = int(expiry)
    sign_key = '%s\n%d' % (encoded_uri, ttl)
    signature = b64encode(HMAC(encoded_key, sign_key.encode('utf-8'), sha256).digest())
    result = {
        'sr': audience,
        'sig': signature,
        'se': str(ttl)
    }
    if policy:
        result['skn'] = encoded_policy
    return 'SharedAccessSignature ' + urlencode(result)<|MERGE_RESOLUTION|>--- conflicted
+++ resolved
@@ -30,12 +30,7 @@
 )
 
 import six
-<<<<<<< HEAD
-
-from ._pyamqp.message import Header
-=======
 from uamqp import types as uamqp_types
->>>>>>> 388efaaa
 
 from azure.core.settings import settings
 from azure.core.tracing import SpanKind, Link
@@ -43,10 +38,6 @@
 from .amqp import AmqpAnnotatedMessage, AmqpMessageHeader
 from ._version import VERSION
 from ._constants import (
-<<<<<<< HEAD
-    PROP_PARTITION_KEY,
-=======
->>>>>>> 388efaaa
     MAX_USER_AGENT_LENGTH,
     USER_AGENT_PREFIX,
     PROP_LAST_ENQUEUED_SEQUENCE_NUMBER,
@@ -59,11 +50,7 @@
 
 if TYPE_CHECKING:
     # pylint: disable=ungrouped-imports
-<<<<<<< HEAD
-    from ._pyamqp.message import Message
-=======
     from ._transport._base import AmqpTransport
->>>>>>> 388efaaa
     from azure.core.tracing import AbstractSpan
     from azure.core.credentials import AzureSasCredential
     from ._common import EventData
@@ -114,17 +101,6 @@
 
     :rtype: dict
     """
-<<<<<<< HEAD
-    properties = {}
-    properties["product"] = USER_AGENT_PREFIX
-    properties["version"] = VERSION
-    framework = "Python/{}.{}.{}".format(
-        sys.version_info[0], sys.version_info[1], sys.version_info[2]
-    )
-    properties["framework"] = framework
-    platform_str = platform.platform()
-    properties["platform"] = platform_str
-=======
     properties: Dict[Any, str] = {}
     properties[amqp_transport.PRODUCT_SYMBOL] = USER_AGENT_PREFIX
     properties[amqp_transport.VERSION_SYMBOL] = VERSION
@@ -132,7 +108,6 @@
     properties[amqp_transport.FRAMEWORK_SYMBOL] = framework
     platform_str = platform.platform()
     properties[amqp_transport.PLATFORM_SYMBOL] = platform_str
->>>>>>> 388efaaa
 
     final_user_agent = f"{USER_AGENT_PREFIX}/{VERSION} {framework} ({platform_str})"
     if user_agent:
@@ -143,42 +118,10 @@
             f"The user-agent string cannot be more than {MAX_USER_AGENT_LENGTH} in length."
             f"Current user_agent string is: {final_user_agent} with length: {len(final_user_agent)}"
         )
-<<<<<<< HEAD
-    properties["user-agent"] = final_user_agent
-    return properties
-
-
-def set_message_partition_key(message, partition_key, **kwargs):
-    # type: (Message, Optional[Union[bytes, str]]) -> Message
-    """Set the partition key as an annotation on a uamqp message.
-
-    :param ~uamqp.Message message: The message to update.
-    :param str partition_key: The partition key value.
-    :rtype: None
-    """
-    encoding = kwargs.pop("encoding", 'utf-8')
-    if partition_key:
-        annotations = message.message_annotations
-        if annotations is None:
-            annotations = dict()
-        try:
-            partition_key = partition_key.decode(encoding)
-        except AttributeError:
-            pass
-        annotations[
-            PROP_PARTITION_KEY
-        ] = partition_key  # pylint:disable=protected-access
-        header = Header(durable=True)
-        return message._replace(message_annotations=annotations, header=header)
-    return message
-
-
-=======
     properties[amqp_transport.USER_AGENT_SYMBOL] = final_user_agent
     return properties
 
 
->>>>>>> 388efaaa
 @contextmanager
 def send_context_manager():
     span_impl_type = settings.tracing_implementation()  # type: Type[AbstractSpan]
