--- conflicted
+++ resolved
@@ -156,12 +156,7 @@
         raw_message.header.durable = True
 
 
-<<<<<<< HEAD
-def event_position_selector(value, inclusive=False):
-    # type: (Union[int, str, datetime.datetime, ReplicationSegment], bool) -> bytes
-=======
-def event_position_selector(value: Union[str, int, datetime.datetime], inclusive: bool=False) -> bytes:
->>>>>>> f84ebf64
+def event_position_selector(value: Union[str, int, datetime.datetime, "ReplicationSegment"], inclusive: bool=False) -> bytes:
     """Creates a selector expression of the offset.
 
     :param value: The offset value to use for the offset.
