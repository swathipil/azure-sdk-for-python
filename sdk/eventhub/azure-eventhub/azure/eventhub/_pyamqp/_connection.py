# -------------------------------------------------------------------------
# Copyright (c) Microsoft Corporation. All rights reserved.
# Licensed under the MIT License. See License.txt in the project root for
# license information.
# --------------------------------------------------------------------------

import uuid
import logging
import time
from urllib.parse import urlparse
import socket
from ssl import SSLError

from ._transport import Transport
from .sasl import SASLTransport, SASLWithWebSocket
from .session import Session
from .performatives import OpenFrame, CloseFrame
from .constants import (
    PORT,
    SECURE_PORT,
    WEBSOCKET_PORT,
    MAX_CHANNELS,
    MAX_FRAME_SIZE_BYTES,
    HEADER_FRAME,
    ConnectionState,
    EMPTY_FRAME,
    TransportType,
)

from .error import ErrorCondition, AMQPConnectionError, AMQPError

_LOGGER = logging.getLogger(__name__)
_CLOSING_STATES = (
    ConnectionState.OC_PIPE,
    ConnectionState.CLOSE_PIPE,
    ConnectionState.DISCARDING,
    ConnectionState.CLOSE_SENT,
    ConnectionState.END,
)


def get_local_timeout(now, idle_timeout, last_frame_received_time):
    # type: (float, float, float) -> bool
    """Check whether the local timeout has been reached since a new incoming frame was received.

    :param float now: The current time to check against.
    :rtype: bool
    :returns: Whether to shutdown the connection due to timeout.
    """
    if idle_timeout and last_frame_received_time:
        time_since_last_received = now - last_frame_received_time
        return time_since_last_received > idle_timeout
    return False


class Connection(object):  # pylint:disable=too-many-instance-attributes
    """An AMQP Connection.

    :ivar str state: The connection state.
    :param str endpoint: The endpoint to connect to. Must be fully qualified with scheme and port number.
    :keyword str container_id: The ID of the source container. If not set a GUID will be generated.
    :keyword int max_frame_size: Proposed maximum frame size in bytes. Default value is 64kb.
    :keyword int channel_max: The maximum channel number that may be used on the Connection. Default value is 65535.
    :keyword int idle_timeout: Connection idle time-out in seconds.
    :keyword list(str) outgoing_locales: Locales available for outgoing text.
    :keyword list(str) incoming_locales: Desired locales for incoming text in decreasing level of preference.
    :keyword list(str) offered_capabilities: The extension capabilities the sender supports.
    :keyword list(str) desired_capabilities: The extension capabilities the sender may use if the receiver supports
    :keyword dict properties: Connection properties.
    :keyword bool allow_pipelined_open: Allow frames to be sent on the connection before a response Open frame
     has been received. Default value is `True`.
    :keyword float idle_timeout_empty_frame_send_ratio: Portion of the idle timeout time to wait before sending an
     empty frame. The default portion is 50% of the idle timeout value (i.e. `0.5`).
    :keyword float idle_wait_time: The time in seconds to sleep while waiting for a response from the endpoint.
     Default value is `0.1`.
    :keyword bool network_trace: Whether to log the network traffic. Default value is `False`. If enabled, frames
     will be logged at the logging.INFO level.
    :keyword str transport_type: Determines if the transport type is Amqp or AmqpOverWebSocket.
     Defaults to TransportType.Amqp. It will be AmqpOverWebSocket if using http_proxy.
    :keyword Dict http_proxy: HTTP proxy settings. This must be a dictionary with the following
     keys: `'proxy_hostname'` (str value) and `'proxy_port'` (int value). When using these settings,
     the transport_type would be AmqpOverWebSocket.
     Additionally the following keys may also be present: `'username', 'password'`.
    """

    def __init__(self, endpoint, **kwargs):  # pylint:disable=too-many-statements
        # type(str, Any) -> None
        parsed_url = urlparse(endpoint)
        self._hostname = parsed_url.hostname
        endpoint = self._hostname
        if parsed_url.port:
            self._port = parsed_url.port
        elif parsed_url.scheme == "amqps":
            self._port = SECURE_PORT
        else:
            self._port = PORT
        self.state = None  # type: Optional[ConnectionState]

        # Custom Endpoint
        custom_endpoint_address = kwargs.get("custom_endpoint_address")
        custom_endpoint = None
        if custom_endpoint_address:
            custom_parsed_url = urlparse(custom_endpoint_address)
            custom_port = custom_parsed_url.port or WEBSOCKET_PORT
            custom_endpoint = "{}:{}{}".format(custom_parsed_url.hostname, custom_port, custom_parsed_url.path)

        transport = kwargs.get("transport")
        self._transport_type = kwargs.pop("transport_type", TransportType.Amqp)
        if transport:
            self._transport = transport
        elif "sasl_credential" in kwargs:
            sasl_transport = SASLTransport
            if self._transport_type.name == "AmqpOverWebsocket" or kwargs.get("http_proxy"):
                sasl_transport = SASLWithWebSocket
                endpoint = parsed_url.hostname + parsed_url.path
            self._transport = sasl_transport(
                host=endpoint, credential=kwargs["sasl_credential"], custom_endpoint=custom_endpoint, **kwargs
            )
        else:
            self._transport = Transport(parsed_url.netloc, transport_type=self._transport_type, **kwargs)

        self._container_id = kwargs.pop("container_id", None) or str(uuid.uuid4())  # type: str
        self._max_frame_size = kwargs.pop("max_frame_size", MAX_FRAME_SIZE_BYTES)  # type: int
        self._remote_max_frame_size = None  # type: Optional[int]
        self._channel_max = kwargs.pop("channel_max", MAX_CHANNELS)  # type: int
        self._idle_timeout = kwargs.pop("idle_timeout", None)  # type: Optional[int]
        self._outgoing_locales = kwargs.pop("outgoing_locales", None)  # type: Optional[List[str]]
        self._incoming_locales = kwargs.pop("incoming_locales", None)  # type: Optional[List[str]]
        self._offered_capabilities = None  # type: Optional[str]
        self._desired_capabilities = kwargs.pop("desired_capabilities", None)  # type: Optional[str]
        self._properties = kwargs.pop("properties", None)  # type: Optional[Dict[str, str]]

        self._allow_pipelined_open = kwargs.pop("allow_pipelined_open", True)  # type: bool
        self._remote_idle_timeout = None  # type: Optional[int]
        self._remote_idle_timeout_send_frame = None  # type: Optional[int]
        self._idle_timeout_empty_frame_send_ratio = kwargs.get("idle_timeout_empty_frame_send_ratio", 0.5)
        self._last_frame_received_time = None  # type: Optional[float]
        self._last_frame_sent_time = None  # type: Optional[float]
        self._idle_wait_time = kwargs.get("idle_wait_time", 0.1)  # type: float
        self._network_trace = kwargs.get("network_trace", False)
        self._network_trace_params = {"connection": self._container_id, "session": None, "link": None}
        self._error = None
        self._outgoing_endpoints = {}  # type: Dict[int, Session]
        self._incoming_endpoints = {}  # type: Dict[int, Session]

    def __enter__(self):
        self.open()
        return self

    def __exit__(self, *args):
        self.close()

    def _set_state(self, new_state):
        # type: (ConnectionState) -> None
        """Update the connection state."""
        if new_state is None:
            return
        previous_state = self.state
        self.state = new_state
        _LOGGER.info("Connection '%s' state changed: %r -> %r", self._container_id, previous_state, new_state)
        for session in self._outgoing_endpoints.values():
            session._on_connection_state_change()  # pylint:disable=protected-access

    def _connect(self):
        # type: () -> None
        """Initiate the connection.

        If `allow_pipelined_open` is enabled, the incoming response header will be processed immediately
        and the state on exiting will be HDR_EXCH. Otherwise, the function will return before waiting for
        the response header and the final state will be HDR_SENT.

        :raises ValueError: If a reciprocating protocol header is not received during negotiation.
        """
        try:
            if not self.state:
                self._transport.connect()
                self._set_state(ConnectionState.START)
            self._transport.negotiate()
            self._outgoing_header()
            self._set_state(ConnectionState.HDR_SENT)
            if not self._allow_pipelined_open:
                self._process_incoming_frame(*self._read_frame(wait=True))
                if self.state != ConnectionState.HDR_EXCH:
                    self._disconnect()
                    raise ValueError("Did not receive reciprocal protocol header. Disconnecting.")
            else:
                self._set_state(ConnectionState.HDR_SENT)
        except (OSError, IOError, SSLError, socket.error) as exc:
            raise AMQPConnectionError(
                ErrorCondition.SocketError,
                description="Failed to initiate the connection due to exception: " + str(exc),
                error=exc,
            )
        except Exception:  # pylint:disable=try-except-raise
            raise

    def _disconnect(self):
        # type: () -> None
        """Disconnect the transport and set state to END."""
        if self.state == ConnectionState.END:
            return
        self._set_state(ConnectionState.END)
        self._transport.close()

    def _can_read(self):
        # type: () -> bool
        """Whether the connection is in a state where it is legal to read for incoming frames."""
        return self.state not in (ConnectionState.CLOSE_RCVD, ConnectionState.END)

    def _read_frame(self, wait=True, **kwargs):
        # type: (bool, Any) -> Tuple[int, Optional[Tuple[int, NamedTuple]]]
        """Read an incoming frame from the transport.

        :param Union[bool, float] wait: Whether to block on the socket while waiting for an incoming frame.
         The default value is `False`, where the frame will block for the configured timeout only (0.1 seconds).
         If set to `True`, socket will block indefinitely. If set to a timeout value in seconds, the socket will
         block for at most that value.
        :rtype: Tuple[int, Optional[Tuple[int, NamedTuple]]]
        :returns: A tuple with the incoming channel number, and the frame in the form or a tuple of performative
         descriptor and field values.
        """
        if self._can_read():
            if wait is False:
                return self._transport.receive_frame(**kwargs)
            if wait is True:
                with self._transport.block():
                    return self._transport.receive_frame(**kwargs)
            else:
                with self._transport.block_with_timeout(timeout=wait):
                    return self._transport.receive_frame(**kwargs)
        _LOGGER.warning("Cannot read frame in current state: %r", self.state)

    def _can_write(self):
        # type: () -> bool
        """Whether the connection is in a state where it is legal to write outgoing frames."""
        return self.state not in _CLOSING_STATES

    def _send_frame(self, channel, frame, timeout=None, **kwargs):
        # type: (int, NamedTuple, Optional[int], Any) -> None
        """Send a frame over the connection.

        :param int channel: The outgoing channel number.
        :param NamedTuple: The outgoing frame.
        :param int timeout: An optional timeout value to wait until the socket is ready to send the frame.
        :rtype: None
        """
        try:
            raise self._error
        except TypeError:
            pass

        if self._can_write():
            try:
                self._last_frame_sent_time = time.time()
                if timeout:
                    with self._transport.block_with_timeout(timeout):
                        self._transport.send_frame(channel, frame, **kwargs)
                else:
                    self._transport.send_frame(channel, frame, **kwargs)
            except (OSError, IOError, SSLError, socket.error) as exc:
                self._error = AMQPConnectionError(
                    ErrorCondition.SocketError,
                    description="Can not send frame out due to exception: " + str(exc),
                    error=exc,
                )
            except Exception:  # pylint:disable=try-except-raise
                raise
        else:
            _LOGGER.warning("Cannot write frame in current state: %r", self.state)

    def _get_next_outgoing_channel(self):
        # type: () -> int
        """Get the next available outgoing channel number within the max channel limit.

        :raises ValueError: If maximum channels has been reached.
        :returns: The next available outgoing channel number.
        :rtype: int
        """
        if (len(self._incoming_endpoints) + len(self._outgoing_endpoints)) >= self._channel_max:
            raise ValueError("Maximum number of channels ({}) has been reached.".format(self._channel_max))
        next_channel = next(i for i in range(1, self._channel_max) if i not in self._outgoing_endpoints)
        return next_channel

    def _outgoing_empty(self):
        # type: () -> None
        """Send an empty frame to prevent the connection from reaching an idle timeout."""
        if self._network_trace:
            _LOGGER.info("-> empty()", extra=self._network_trace_params)
        try:
            raise self._error
        except TypeError:
            pass
        try:
            if self._can_write():
                self._transport.write(EMPTY_FRAME)
                self._last_frame_sent_time = time.time()
        except (OSError, IOError, SSLError, socket.error) as exc:
            self._error = AMQPConnectionError(
                ErrorCondition.SocketError,
                description="Can not send empty frame due to exception: " + str(exc),
                error=exc,
            )
        except Exception:  # pylint:disable=try-except-raise
            raise

    def _outgoing_header(self):
        # type: () -> None
        """Send the AMQP protocol header to initiate the connection."""
        self._last_frame_sent_time = time.time()
        if self._network_trace:
            _LOGGER.info("-> header(%r)", HEADER_FRAME, extra=self._network_trace_params)
        self._transport.write(HEADER_FRAME)

    def _incoming_header(self, _, frame):
        # type: (int, bytes) -> None
        """Process an incoming AMQP protocol header and update the connection state."""
        if self._network_trace:
            _LOGGER.info("<- header(%r)", frame, extra=self._network_trace_params)
        if self.state == ConnectionState.START:
            self._set_state(ConnectionState.HDR_RCVD)
        elif self.state == ConnectionState.HDR_SENT:
            self._set_state(ConnectionState.HDR_EXCH)
        elif self.state == ConnectionState.OPEN_PIPE:
            self._set_state(ConnectionState.OPEN_SENT)

    def _outgoing_open(self):
        # type: () -> None
        """Send an Open frame to negotiate the AMQP connection functionality."""
        open_frame = OpenFrame(
            container_id=self._container_id,
            hostname=self._hostname,
            max_frame_size=self._max_frame_size,
            channel_max=self._channel_max,
            idle_timeout=self._idle_timeout * 1000 if self._idle_timeout else None,  # Convert to milliseconds
            outgoing_locales=self._outgoing_locales,
            incoming_locales=self._incoming_locales,
            offered_capabilities=self._offered_capabilities if self.state == ConnectionState.OPEN_RCVD else None,
            desired_capabilities=self._desired_capabilities if self.state == ConnectionState.HDR_EXCH else None,
            properties=self._properties,
        )
        if self._network_trace:
            _LOGGER.info("-> %r", open_frame, extra=self._network_trace_params)
        self._send_frame(0, open_frame)

    def _incoming_open(self, channel, frame):
        # type: (int, Tuple[Any, ...]) -> None
        """Process incoming Open frame to finish the connection negotiation.

        The incoming frame format is::

            - frame[0]: container_id (str)
            - frame[1]: hostname (str)
            - frame[2]: max_frame_size (int)
            - frame[3]: channel_max (int)
            - frame[4]: idle_timeout (Optional[int])
            - frame[5]: outgoing_locales (Optional[List[bytes]])
            - frame[6]: incoming_locales (Optional[List[bytes]])
            - frame[7]: offered_capabilities (Optional[List[bytes]])
            - frame[8]: desired_capabilities (Optional[List[bytes]])
            - frame[9]: properties (Optional[Dict[bytes, bytes]])

        :param int channel: The incoming channel number.
        :param frame: The incoming Open frame.
        :type frame: Tuple[Any, ...]
        :rtype: None
        """
        # TODO: Add type hints for full frame tuple contents.
        if self._network_trace:
            _LOGGER.info("<- %r", OpenFrame(*frame), extra=self._network_trace_params)
        if channel != 0:
            _LOGGER.error("OPEN frame received on a channel that is not 0.")
            self.close(
                error=AMQPError(
                    condition=ErrorCondition.NotAllowed, description="OPEN frame received on a channel that is not 0."
                )
            )
            self._set_state(ConnectionState.END)
        if self.state == ConnectionState.OPENED:
            _LOGGER.error("OPEN frame received in the OPENED state.")
            self.close()
        if frame[4]:
            self._remote_idle_timeout = frame[4] / 1000  # Convert to seconds
            self._remote_idle_timeout_send_frame = self._idle_timeout_empty_frame_send_ratio * self._remote_idle_timeout

        if frame[2] < 512:  # Ensure minimum max frame size.
            # Close with error
            # Codes_S_R_S_CONNECTION_01_143: [If any of the values in the received open frame are invalid then the connection shall be closed.]
            # Codes_S_R_S_CONNECTION_01_220: [The error amqp:invalid-field shall be set in the error.condition field of the CLOSE frame.]
            self.close(
                error=AMQPConnectionError(
                    condition=ErrorCondition.InvalidField,
                    description="connection_endpoint_frame_received::failed parsing OPEN frame",
                )
            )
            _LOGGER.error("connection_endpoint_frame_received::failed parsing OPEN frame")
        else:
            self._remote_max_frame_size = frame[2]
        if self.state == ConnectionState.OPEN_SENT:
            self._set_state(ConnectionState.OPENED)
        elif self.state == ConnectionState.HDR_EXCH:
            self._set_state(ConnectionState.OPEN_RCVD)
            self._outgoing_open()
            self._set_state(ConnectionState.OPENED)
        else:
<<<<<<< HEAD
            pass  # TODO what now...?
=======
            self.close(error=AMQPError(
                condition=ErrorCondition.IllegalState, 
                description=f"connection is an illegal state: {self.state}"))
            _LOGGER.error("connection is an illegal state: %r", self.state)
>>>>>>> bb2e3b50

    def _outgoing_close(self, error=None):
        # type: (Optional[AMQPError]) -> None
        """Send a Close frame to shutdown connection with optional error information."""
        close_frame = CloseFrame(error=error)
        if self._network_trace:
            _LOGGER.info("-> %r", close_frame, extra=self._network_trace_params)
        self._send_frame(0, close_frame)

    def _incoming_close(self, channel, frame):
        # type: (int, Tuple[Any, ...]) -> None
        """Process incoming Open frame to finish the connection negotiation.

        The incoming frame format is::

            - frame[0]: error (Optional[AMQPError])

        """
        if self._network_trace:
            _LOGGER.info("<- %r", CloseFrame(*frame), extra=self._network_trace_params)
        disconnect_states = [
            ConnectionState.HDR_RCVD,
            ConnectionState.HDR_EXCH,
            ConnectionState.OPEN_RCVD,
            ConnectionState.CLOSE_SENT,
            ConnectionState.DISCARDING,
        ]
        if self.state in disconnect_states:
            self._disconnect()
            self._set_state(ConnectionState.END)
            return

        close_error = None
        if channel > self._channel_max:
            _LOGGER.error("Invalid channel")
            close_error = AMQPError(condition=ErrorCondition.InvalidField, description="Invalid channel", info=None)

        self._set_state(ConnectionState.CLOSE_RCVD)
        self._outgoing_close(error=close_error)
        self._disconnect()
        self._set_state(ConnectionState.END)

        if frame[0]:
            self._error = AMQPConnectionError(condition=frame[0][0], description=frame[0][1], info=frame[0][2])
            _LOGGER.error("Connection error: {}".format(frame[0]))  # pylint:disable=logging-format-interpolation

    def _incoming_begin(self, channel, frame):
        # type: (int, Tuple[Any, ...]) -> None
        """Process incoming Begin frame to finish negotiating a new session.

        The incoming frame format is::

            - frame[0]: remote_channel (int)
            - frame[1]: next_outgoing_id (int)
            - frame[2]: incoming_window (int)
            - frame[3]: outgoing_window (int)
            - frame[4]: handle_max (int)
            - frame[5]: offered_capabilities (Optional[List[bytes]])
            - frame[6]: desired_capabilities (Optional[List[bytes]])
            - frame[7]: properties (Optional[Dict[bytes, bytes]])

        :param int channel: The incoming channel number.
        :param frame: The incoming Begin frame.
        :type frame: Tuple[Any, ...]
        :rtype: None
        """
        try:
            existing_session = self._outgoing_endpoints[frame[0]]
            self._incoming_endpoints[channel] = existing_session
            self._incoming_endpoints[channel]._incoming_begin(frame)  # pylint:disable=protected-access
        except KeyError:
            new_session = Session.from_incoming_frame(self, channel, frame)
            self._incoming_endpoints[channel] = new_session
            new_session._incoming_begin(frame)  # pylint:disable=protected-access

    def _incoming_end(self, channel, frame):
        # type: (int, Tuple[Any, ...]) -> None
        """Process incoming End frame to close a session.

        The incoming frame format is::

            - frame[0]: error (Optional[AMQPError])

        :param int channel: The incoming channel number.
        :param frame: The incoming End frame.
        :type frame: Tuple[Any, ...]
        :rtype: None
        """
        try:
            self._incoming_endpoints[channel]._incoming_end(frame)  # pylint:disable=protected-access
            self._incoming_endpoints.pop(channel)
            self._outgoing_endpoints.pop(channel)
        except KeyError:
<<<<<<< HEAD
            pass  # TODO: channel error
        # self._incoming_endpoints.pop(channel)  # TODO If we don't clean up channels - this will
        # self._outgoing_endpoints.pop(channel)  # TODO eventually crash
=======
            end_error = AMQPError(condition=ErrorCondition.InvalidField, description=f"Invalid channel {channel}", info=None)
            _LOGGER.error(f"Invalid channel {channel} ")
            self.close(error=end_error)
>>>>>>> bb2e3b50

    def _process_incoming_frame(self, channel, frame):  # pylint:disable=too-many-return-statements
        # type: (int, Optional[Union[bytes, Tuple[int, Tuple[Any, ...]]]]) -> bool
        """Process an incoming frame, either directly or by passing to the necessary Session.

        :param int channel: The channel the frame arrived on.
        :param frame: A tuple containing the performative descriptor and the field values of the frame.
         This parameter can be None in the case of an empty frame or a socket timeout.
        :type frame: Optional[Tuple[int, NamedTuple]]
        :rtype: bool
        :returns: A boolean to indicate whether more frames in a batch can be processed or whether the
         incoming frame has altered the state. If `True` is returned, the state has changed and the batch
         should be interrupted.
        """
        try:
            performative, fields = frame
        except TypeError:
            return True  # Empty Frame or socket timeout
        try:
            self._last_frame_received_time = time.time()
            if performative == 20:
                self._incoming_endpoints[channel]._incoming_transfer(fields)  # pylint:disable=protected-access
                return False
            if performative == 21:
                self._incoming_endpoints[channel]._incoming_disposition(fields)  # pylint:disable=protected-access
                return False
            if performative == 19:
                self._incoming_endpoints[channel]._incoming_flow(fields)  # pylint:disable=protected-access
                return False
            if performative == 18:
                self._incoming_endpoints[channel]._incoming_attach(fields)  # pylint:disable=protected-access
                return False
            if performative == 22:
                self._incoming_endpoints[channel]._incoming_detach(fields)  # pylint:disable=protected-access
                return True
            if performative == 17:
                self._incoming_begin(channel, fields)
                return True
            if performative == 23:
                self._incoming_end(channel, fields)
                return True
            if performative == 16:
                self._incoming_open(channel, fields)
                return True
            if performative == 24:
                self._incoming_close(channel, fields)
                return True
            if performative == 0:
                self._incoming_header(channel, fields)
                return True
            if performative == 1:  # pylint:disable=no-else-return
                return False  # TODO: incoming EMPTY
            else:
                _LOGGER.error(
                    "Unrecognized incoming frame: {}".format(frame)
                )  # pylint:disable=logging-format-interpolation
                return True
        except KeyError:
            return True  # TODO: channel error

    def _process_outgoing_frame(self, channel, frame):
        # type: (int, NamedTuple) -> None
        """Send an outgoing frame if the connection is in a legal state.

        :raises ValueError: If the connection is not open or not in a valid state.
        """
        if not self._allow_pipelined_open and self.state in [ConnectionState.OPEN_PIPE, ConnectionState.OPEN_SENT]:
            raise ValueError("Connection not configured to allow pipeline send.")
        if self.state not in [ConnectionState.OPEN_PIPE, ConnectionState.OPEN_SENT, ConnectionState.OPENED]:
            raise ValueError("Connection not open.")
        now = time.time()
        if get_local_timeout(now, self._idle_timeout, self._last_frame_received_time) or self._get_remote_timeout(now):
            self.close(
                # TODO: check error condition
                error=AMQPError(
                    condition=ErrorCondition.ConnectionCloseForced,
                    description="No frame received for the idle timeout.",
                ),
                wait=False,
            )
            return
        self._send_frame(channel, frame)

    def _get_remote_timeout(self, now):
        # type: (float) -> bool
        """Check whether the local connection has reached the remote endpoints idle timeout since
        the last outgoing frame was sent.

        If the time since the last since frame is greater than the allowed idle interval, an Empty
        frame will be sent to maintain the connection.

        :param float now: The current time to check against.
        :rtype: bool
        :returns: Whether the local connection should be shutdown due to timeout.
        """
        if self._remote_idle_timeout and self._last_frame_sent_time:
            time_since_last_sent = now - self._last_frame_sent_time
            if time_since_last_sent > self._remote_idle_timeout_send_frame:
                self._outgoing_empty()
        return False

    def _wait_for_response(self, wait, end_state):
        # type: (Union[bool, float], ConnectionState) -> None
        """Wait for an incoming frame to be processed that will result in a desired state change.

        :param wait: Whether to wait for an incoming frame to be processed. Can be set to `True` to wait
         indefinitely, or an int to wait for a specified amount of time (in seconds). To not wait, set to `False`.
        :type wait: bool or float
        :param ConnectionState end_state: The desired end state to wait until.
        :rtype: None
        """
        if wait is True:
            self.listen(wait=False)
            while self.state != end_state:
                time.sleep(self._idle_wait_time)
                self.listen(wait=False)
        elif wait:
            self.listen(wait=False)
            timeout = time.time() + wait
            while self.state != end_state:
                if time.time() >= timeout:
                    break
                time.sleep(self._idle_wait_time)
                self.listen(wait=False)

    def listen(self, wait=False, batch=1, **kwargs):
        # type: (Union[float, int, bool], int, Any) -> None
        """Listen on the socket for incoming frames and process them.

        :param wait: Whether to block on the socket until a frame arrives. If set to `True`, socket will
         block indefinitely. Alternatively, if set to a time in seconds, the socket will block for at most
         the specified timeout. Default value is `False`, where the socket will block for its configured read
         timeout (by default 0.1 seconds).
        :type wait: int or float or bool
        :param int batch: The number of frames to attempt to read and process before returning. The default value
         is 1, i.e. process frames one-at-a-time. A higher value should only be used when a receiver is established
         and is processing incoming Transfer frames.
        :rtype: None
        """
        try:
            raise self._error
        except TypeError:
            pass
        try:
            if self.state not in _CLOSING_STATES:
                now = time.time()
                if get_local_timeout(
                    now, self._idle_timeout, self._last_frame_received_time
                ) or self._get_remote_timeout(
                    now
                ):  # pylint:disable=line-too-long
                    # TODO: check error condition
                    self.close(
                        error=AMQPError(
                            condition=ErrorCondition.ConnectionCloseForced,
                            description="No frame received for the idle timeout.",
                        ),
                        wait=False,
                    )
                    return
            if self.state == ConnectionState.END:
                # TODO: check error condition
                self._error = AMQPConnectionError(
                    condition=ErrorCondition.ConnectionCloseForced, description="Connection was already closed."
                )
                return
            for _ in range(batch):
                new_frame = self._read_frame(wait=wait, **kwargs)
                if self._process_incoming_frame(*new_frame):
                    break
        except (OSError, IOError, SSLError, socket.error) as exc:
            self._error = AMQPConnectionError(
                ErrorCondition.SocketError,
                description="Can not send frame out due to exception: " + str(exc),
                error=exc,
            )
        except Exception:  # pylint:disable=try-except-raise
            raise

    def create_session(self, **kwargs):
        # type: (Any) -> Session
        """Create a new session within this connection.

        :keyword str name: The name of the connection. If not set a GUID will be generated.
        :keyword int next_outgoing_id: The transfer-id of the first transfer id the sender will send.
         Default value is 0.
        :keyword int incoming_window: The initial incoming-window of the Session. Default value is 1.
        :keyword int outgoing_window: The initial outgoing-window of the Session. Default value is 1.
        :keyword int handle_max: The maximum handle value that may be used on the session. Default value is 4294967295.
        :keyword list(str) offered_capabilities: The extension capabilities the session supports.
        :keyword list(str) desired_capabilities: The extension capabilities the session may use if
         the endpoint supports it.
        :keyword dict properties: Session properties.
        :keyword bool allow_pipelined_open: Allow frames to be sent on the connection before a response Open frame
         has been received. Default value is that configured for the connection.
        :keyword float idle_wait_time: The time in seconds to sleep while waiting for a response from the endpoint.
         Default value is that configured for the connection.
        :keyword bool network_trace: Whether to log the network traffic of this session. If enabled, frames
         will be logged at the logging.INFO level. Default value is that configured for the connection.
        """
        assigned_channel = self._get_next_outgoing_channel()
        kwargs["allow_pipelined_open"] = self._allow_pipelined_open
        kwargs["idle_wait_time"] = self._idle_wait_time
        session = Session(
            self,
            assigned_channel,
            network_trace=kwargs.pop("network_trace", self._network_trace),
            network_trace_params=dict(self._network_trace_params),
            **kwargs
        )
        self._outgoing_endpoints[assigned_channel] = session
        return session

    def open(self, wait=False):
        # type: (bool) -> None
        """Send an Open frame to start the connection.

        Alternatively, this will be called on entering a Connection context manager.

        :param bool wait: Whether to wait to receive an Open response from the endpoint. Default is `False`.
        :raises ValueError: If `wait` is set to `False` and `allow_pipelined_open` is disabled.
        :rtype: None
        """
        self._connect()
        self._outgoing_open()
        if self.state == ConnectionState.HDR_EXCH:
            self._set_state(ConnectionState.OPEN_SENT)
        elif self.state == ConnectionState.HDR_SENT:
            self._set_state(ConnectionState.OPEN_PIPE)
        if wait:
            self._wait_for_response(wait, ConnectionState.OPENED)
        elif not self._allow_pipelined_open:
            raise ValueError("Connection has been configured to not allow piplined-open. Please set 'wait' parameter.")

    def close(self, error=None, wait=False):
        # type: (Optional[AMQPError], bool) -> None
        """Close the connection and disconnect the transport.

        Alternatively this method will be called on exiting a Connection context manager.

        :param ~uamqp.AMQPError error: Optional error information to include in the close request.
        :param bool wait: Whether to wait for a service Close response. Default is `False`.
        :rtype: None
        """
        if self.state in [ConnectionState.END, ConnectionState.CLOSE_SENT, ConnectionState.DISCARDING]:
            return
        try:
            self._outgoing_close(error=error)
            if error:
                self._error = AMQPConnectionError(
                    condition=error.condition, description=error.description, info=error.info
                )
            if self.state == ConnectionState.OPEN_PIPE:
                self._set_state(ConnectionState.OC_PIPE)
            elif self.state == ConnectionState.OPEN_SENT:
                self._set_state(ConnectionState.CLOSE_PIPE)
            elif error:
                self._set_state(ConnectionState.DISCARDING)
            else:
                self._set_state(ConnectionState.CLOSE_SENT)
            self._wait_for_response(wait, ConnectionState.END)
        except Exception as exc:  # pylint:disable=broad-except
            # If error happened during closing, ignore the error and set state to END
            _LOGGER.info("An error occurred when closing the connection: %r", exc)
            self._set_state(ConnectionState.END)
        finally:
            self._disconnect()<|MERGE_RESOLUTION|>--- conflicted
+++ resolved
@@ -402,14 +402,10 @@
             self._outgoing_open()
             self._set_state(ConnectionState.OPENED)
         else:
-<<<<<<< HEAD
-            pass  # TODO what now...?
-=======
             self.close(error=AMQPError(
                 condition=ErrorCondition.IllegalState, 
                 description=f"connection is an illegal state: {self.state}"))
             _LOGGER.error("connection is an illegal state: %r", self.state)
->>>>>>> bb2e3b50
 
     def _outgoing_close(self, error=None):
         # type: (Optional[AMQPError]) -> None
@@ -503,15 +499,9 @@
             self._incoming_endpoints.pop(channel)
             self._outgoing_endpoints.pop(channel)
         except KeyError:
-<<<<<<< HEAD
-            pass  # TODO: channel error
-        # self._incoming_endpoints.pop(channel)  # TODO If we don't clean up channels - this will
-        # self._outgoing_endpoints.pop(channel)  # TODO eventually crash
-=======
             end_error = AMQPError(condition=ErrorCondition.InvalidField, description=f"Invalid channel {channel}", info=None)
             _LOGGER.error(f"Invalid channel {channel} ")
             self.close(error=end_error)
->>>>>>> bb2e3b50
 
     def _process_incoming_frame(self, channel, frame):  # pylint:disable=too-many-return-statements
         # type: (int, Optional[Union[bytes, Tuple[int, Tuple[Any, ...]]]]) -> bool
