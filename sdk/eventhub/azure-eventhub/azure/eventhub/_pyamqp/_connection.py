--- conflicted
+++ resolved
@@ -133,8 +133,7 @@
                 transport_type=self._transport_type,
                 network_trace_params=self._network_trace_params,
                 **kwargs)
-<<<<<<< HEAD
-        self._max_frame_size: int= kwargs.pop("max_frame_size", MAX_FRAME_SIZE_BYTES)
+        self._max_frame_size: int = kwargs.pop("max_frame_size", MAX_FRAME_SIZE_BYTES)
         self._remote_max_frame_size: Optional[int] = None
         self._channel_max: int = kwargs.pop("channel_max", MAX_CHANNELS)
         self._idle_timeout: Optional[int] = kwargs.pop("idle_timeout", None)
@@ -143,26 +142,11 @@
         self._offered_capabilities: Optional[str] = None
         self._desired_capabilities: Optional[str] = kwargs.pop("desired_capabilities", None)
         self._properties: Optional[Dict[str, str]] = kwargs.pop("properties", None)
+        self._remote_properties: Optional[Dict[str, str]] = None
 
         self._allow_pipelined_open: bool = kwargs.pop("allow_pipelined_open", True)
         self._remote_idle_timeout: Optional[int] = None
         self._remote_idle_timeout_send_frame: Optional[int] = None
-=======
-        self._max_frame_size = kwargs.pop("max_frame_size", MAX_FRAME_SIZE_BYTES)  # type: int
-        self._remote_max_frame_size = None  # type: Optional[int]
-        self._channel_max = kwargs.pop("channel_max", MAX_CHANNELS)  # type: int
-        self._idle_timeout = kwargs.pop("idle_timeout", None)  # type: Optional[int]
-        self._outgoing_locales = kwargs.pop("outgoing_locales", None)  # type: Optional[List[str]]
-        self._incoming_locales = kwargs.pop("incoming_locales", None)  # type: Optional[List[str]]
-        self._offered_capabilities = None  # type: Optional[str]
-        self._desired_capabilities = kwargs.pop("desired_capabilities", None)  # type: Optional[str]
-        self._properties = kwargs.pop("properties", None)  # type: Optional[Dict[str, str]]
-        self._remote_properties = None  # type: Optional[Dict[str, str]]
-
-        self._allow_pipelined_open = kwargs.pop("allow_pipelined_open", True)  # type: bool
-        self._remote_idle_timeout = None  # type: Optional[int]
-        self._remote_idle_timeout_send_frame = None  # type: Optional[int]
->>>>>>> 6deecf33
         self._idle_timeout_empty_frame_send_ratio = kwargs.get("idle_timeout_empty_frame_send_ratio", 0.5)
         self._last_frame_received_time: Optional[float] = None
         self._last_frame_sent_time: Optional[float] = None
@@ -312,12 +296,12 @@
         :rtype: int
         """
         if (len(self._incoming_endpoints) + len(self._outgoing_endpoints)) >= self._channel_max:
-            raise ValueError("Maximum number of channels ({}) has been reached.".format(self._channel_max))
+            raise ValueError(f"Maximum number of channels ({self._channel_max}) has been reached.")
         next_channel = next(i for i in range(1, self._channel_max) if i not in self._outgoing_endpoints)
         return next_channel
 
     def _outgoing_empty(self) -> None:
-        """Send an empty frame to prevent the connection from reaching an idle timeout."""
+        """Send an empty frame to prevent the connection from reaching an idle timeself._channel_maout."""
         if self._network_trace:
             _LOGGER.debug("-> EmptyFrame()", extra=self._network_trace_params)
         try:
