#-------------------------------------------------------------------------
# Copyright (c) Microsoft Corporation. All rights reserved.
# Licensed under the MIT License. See License.txt in the project root for
# license information.
#-------------------------------------------------------------------------

import logging
from datetime import datetime

from .utils import utc_now, utc_from_timestamp
from .management_link import ManagementLink
from .message import Message, Properties
from .error import (
    AuthenticationException,
    ErrorCondition,
    TokenAuthFailure,
    TokenExpired
)
from .constants import (
    CbsState,
    CbsAuthState,
    CBS_PUT_TOKEN,
    CBS_EXPIRATION,
    CBS_NAME,
    CBS_TYPE,
    CBS_OPERATION,
    ManagementExecuteOperationResult,
    ManagementOpenResult,
    DEFAULT_AUTH_TIMEOUT
)

_LOGGER = logging.getLogger(__name__)


def check_expiration_and_refresh_status(expires_on, refresh_window):
    seconds_since_epoc = int(utc_now().timestamp())
    is_expired = seconds_since_epoc >= expires_on
    is_refresh_required = (expires_on - seconds_since_epoc) <= refresh_window
    return is_expired, is_refresh_required


def check_put_timeout_status(auth_timeout, token_put_time):
    if auth_timeout > 0:
        return (int(utc_now().timestamp()) - token_put_time) >= auth_timeout
    else:
        return False


class CBSAuthenticator(object):
    def __init__(
        self,
        session,
        auth,
        **kwargs
    ):
        self._session = session
        self._connection = self._session._connection
        self._mgmt_link = self._session.create_request_response_link_pair(
            endpoint='$cbs',
            on_amqp_management_open_complete=self._on_amqp_management_open_complete,
            on_amqp_management_error=self._on_amqp_management_error,
            status_code_field=b'status-code',
            status_description_field=b'status-description'
        )  # type: ManagementLink

        if not auth.get_token or not callable(auth.get_token):
            raise ValueError("get_token must be a callable object.")

        self._auth = auth
        self._encoding = 'UTF-8'
        self._auth_timeout = kwargs.pop('auth_timeout', DEFAULT_AUTH_TIMEOUT)
        self._token_put_time = None
        self._expires_on = None
        self._token = None
        self._refresh_window = None

        self._token_status_code = None
        self._token_status_description = None

        self.state = CbsState.CLOSED
        self.auth_state = CbsAuthState.IDLE

    def _put_token(self, token, token_type, audience, expires_on=None):
        # type: (str, str, str, datetime) -> None
        _LOGGER.debug('In put token, token_type: %r', token_type)
        message = Message(
            value=token,
            properties=Properties(message_id=self._mgmt_link.next_message_id),
            application_properties={
                CBS_NAME: audience,
                CBS_OPERATION: CBS_PUT_TOKEN,
                CBS_TYPE: token_type,
                CBS_EXPIRATION: expires_on
            }
        )
        _LOGGER.debug(
            'put token properties: %r \n put token app props: %r',
            message.properties,
            message.application_properties
        )
        self._mgmt_link.execute_operation(
            message,
            self._on_execute_operation_complete,
            timeout=self._auth_timeout,
            operation=CBS_PUT_TOKEN,
            type=token_type
        )
        self._mgmt_link.next_message_id += 1

    def _on_amqp_management_open_complete(self, management_open_result):
        if self.state in (CbsState.CLOSED, CbsState.ERROR):
            _LOGGER.debug("CSB with status: %r encounters unexpected AMQP management open complete.", self.state)
        elif self.state == CbsState.OPEN:
            self.state = CbsState.ERROR
            _LOGGER.info(
                "Unexpected AMQP management open complete in OPEN, CBS error occurred on connection %r.",
                self._connection._container_id
            )
        elif self.state == CbsState.OPENING:
            self.state = CbsState.OPEN if management_open_result == ManagementOpenResult.OK else CbsState.CLOSED
            _LOGGER.info("CBS for connection %r completed opening with status: %r",
                         self._connection._container_id, management_open_result)

    def _on_amqp_management_error(self):
        if self.state == CbsState.CLOSED:
            _LOGGER.info("Unexpected AMQP error in CLOSED state.")
        elif self.state == CbsState.OPENING:
            self.state = CbsState.ERROR
            self._mgmt_link.close()
            _LOGGER.info("CBS for connection %r failed to open with status: %r",
                         self._connection._container_id, ManagementOpenResult.ERROR)
        elif self.state == CbsState.OPEN:
            self.state = CbsState.ERROR
            _LOGGER.info("CBS error occurred on connection %r.", self._connection._container_id)

    def _on_execute_operation_complete(
            self,
            execute_operation_result,
            status_code,
            status_description,
            message,
            error_condition=None
    ):
        _LOGGER.info("CBS Put token result (%r), status code: %s, status_description: %s.",
                     execute_operation_result, status_code, status_description)
        self._token_status_code = status_code
        self._token_status_description = status_description

        if execute_operation_result == ManagementExecuteOperationResult.OK:
            self.auth_state = CbsAuthState.OK
        elif execute_operation_result == ManagementExecuteOperationResult.ERROR:
            self.auth_state = CbsAuthState.ERROR
            # put-token-message sending failure, rejected
            self._token_status_code = 0
            self._token_status_description = "Auth message has been rejected."
        elif execute_operation_result == ManagementExecuteOperationResult.FAILED_BAD_STATUS:
            self.auth_state = CbsAuthState.ERROR

    def _update_status(self):
<<<<<<< HEAD
        _LOGGER.debug('In update status.')
        if self.state == CbsAuthState.OK or self.state == CbsAuthState.REFRESH_REQUIRED:
            _LOGGER.debug('In refresh required or OK.')
=======
        if self.auth_state == CbsAuthState.OK or self.auth_state == CbsAuthState.REFRESH_REQUIRED:
>>>>>>> 07c6f05b
            is_expired, is_refresh_required = check_expiration_and_refresh_status(self._expires_on, self._refresh_window)
            _LOGGER.debug('is expired == %r, is refresh required == %r', is_expired, is_refresh_required)
            if is_expired:
                self.auth_state = CbsAuthState.EXPIRED
            elif is_refresh_required:
<<<<<<< HEAD
                self.state = CbsAuthState.REFRESH_REQUIRED
        elif self.state == CbsAuthState.IN_PROGRESS:
            _LOGGER.debug('In update status, in progress. token put time: %r', self._token_put_time)
=======
                self.auth_state = CbsAuthState.REFRESH_REQUIRED
        elif self.auth_state == CbsAuthState.IN_PROGRESS:
>>>>>>> 07c6f05b
            put_timeout = check_put_timeout_status(self._auth_timeout, self._token_put_time)
            if put_timeout:
                self.auth_state = CbsAuthState.TIMEOUT

    def _cbs_link_ready(self):
        if self.state == CbsState.OPEN:
            return True
        if self.state != CbsState.OPEN:
            return False
        if self.state in (CbsState.CLOSED, CbsState.ERROR):
            # TODO: raise proper error type also should this be a ClientError?
            #  Think how upper layer handle this exception + condition code
            raise AuthenticationException(
                condition=ErrorCondition.ClientError,
                description="CBS authentication link is in broken status, please recreate the cbs link."
            )

    def open(self):
        self.state = CbsState.OPENING
        self._mgmt_link.open()

    def close(self):
        self._mgmt_link.close()
        self.state = CbsState.CLOSED

    def update_token(self):
        _LOGGER.debug('updating token...')
        _LOGGER.debug('auth state: %r', self.auth_state)
        _LOGGER.debug('state: %r', self.state)
        self.auth_state = CbsAuthState.IN_PROGRESS
        access_token = self._auth.get_token()
        self._expires_on = access_token.expires_on
        _LOGGER.debug('after token has been updated')
        _LOGGER.debug('current time: %r', datetime.now())
        _LOGGER.debug('token expiry: %r', datetime.fromtimestamp(self._expires_on))
        expires_in = self._expires_on - int(utc_now().timestamp())
        self._refresh_window = int(float(expires_in) * 0.1)
        _LOGGER.debug('refresh window: %r', self._refresh_window)
        try:
            self._token = access_token.token.decode()
        except AttributeError:
            self._token = access_token.token
        self._token_put_time = int(utc_now().timestamp())
        self._put_token(self._token, self._auth.token_type, self._auth.audience, utc_from_timestamp(self._expires_on))
        _LOGGER.debug('update token, after put token')

    def handle_token(self):
        _LOGGER.debug('Handling token. Auth state == %r', self.auth_state)
        if not self._cbs_link_ready():
            return False
        self._update_status()
        if self.auth_state == CbsAuthState.IDLE:
            self.update_token()
            return False
        elif self.auth_state == CbsAuthState.IN_PROGRESS:
            return False
        elif self.auth_state == CbsAuthState.OK:
            return True
        elif self.auth_state == CbsAuthState.REFRESH_REQUIRED:
            _LOGGER.info("Token on connection %r will expire soon - attempting to refresh.",
                         self._connection._container_id)
            self.update_token()
            return False
        elif self.auth_state == CbsAuthState.FAILURE:
            raise AuthenticationException(
                condition=ErrorCondition.InternalError,
                description="Failed to open CBS authentication link."
            )
        elif self.auth_state == CbsAuthState.ERROR:
            raise TokenAuthFailure(
                self._token_status_code,
                self._token_status_description,
                encoding=self._encoding  # TODO: drop off all the encodings
            )
        elif self.auth_state == CbsAuthState.TIMEOUT:
            raise TimeoutError("Authentication attempt timed-out.")
        elif self.auth_state == CbsAuthState.EXPIRED:
            raise TokenExpired(
                condition=ErrorCondition.InternalError,
                description="CBS Authentication Expired."
            )<|MERGE_RESOLUTION|>--- conflicted
+++ resolved
@@ -157,26 +157,17 @@
             self.auth_state = CbsAuthState.ERROR
 
     def _update_status(self):
-<<<<<<< HEAD
         _LOGGER.debug('In update status.')
-        if self.state == CbsAuthState.OK or self.state == CbsAuthState.REFRESH_REQUIRED:
+        if self.auth_state == CbsAuthState.OK or self.auth_state == CbsAuthState.REFRESH_REQUIRED:
             _LOGGER.debug('In refresh required or OK.')
-=======
-        if self.auth_state == CbsAuthState.OK or self.auth_state == CbsAuthState.REFRESH_REQUIRED:
->>>>>>> 07c6f05b
             is_expired, is_refresh_required = check_expiration_and_refresh_status(self._expires_on, self._refresh_window)
             _LOGGER.debug('is expired == %r, is refresh required == %r', is_expired, is_refresh_required)
             if is_expired:
                 self.auth_state = CbsAuthState.EXPIRED
             elif is_refresh_required:
-<<<<<<< HEAD
-                self.state = CbsAuthState.REFRESH_REQUIRED
-        elif self.state == CbsAuthState.IN_PROGRESS:
-            _LOGGER.debug('In update status, in progress. token put time: %r', self._token_put_time)
-=======
                 self.auth_state = CbsAuthState.REFRESH_REQUIRED
         elif self.auth_state == CbsAuthState.IN_PROGRESS:
->>>>>>> 07c6f05b
+            _LOGGER.debug('In update status, in progress. token put time: %r', self._token_put_time)
             put_timeout = check_put_timeout_status(self._auth_timeout, self._token_put_time)
             if put_timeout:
                 self.auth_state = CbsAuthState.TIMEOUT
