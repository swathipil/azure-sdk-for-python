# -------------------------------------------------------------------------
# Copyright (c) Microsoft Corporation. All rights reserved.
# Licensed under the MIT License. See License.txt in the project root for
# license information.
# -------------------------------------------------------------------------

import logging
from datetime import datetime
from typing import Optional

from ..utils import utc_now, utc_from_timestamp
from ._management_link_async import ManagementLink
from ..message import Message, Properties
from ..error import AuthenticationException, ErrorCondition, TokenAuthFailure, TokenExpired
from ..constants import (
    CbsState,
    CbsAuthState,
    CBS_PUT_TOKEN,
    CBS_EXPIRATION,
    CBS_NAME,
    CBS_TYPE,
    CBS_OPERATION,
    ManagementExecuteOperationResult,
    ManagementOpenResult,
)
from ..cbs import check_put_timeout_status, check_expiration_and_refresh_status

_LOGGER = logging.getLogger(__name__)


class CBSAuthenticator(object):  # pylint:disable=too-many-instance-attributes
    def __init__(self, session, auth, **kwargs):
        self._session = session
        self._connection = self._session._connection
        self._mgmt_link: ManagementLink = self._session.create_request_response_link_pair(
            endpoint="$cbs",
            on_amqp_management_open_complete=self._on_amqp_management_open_complete,
            on_amqp_management_error=self._on_amqp_management_error,
            status_code_field=b"status-code",
            status_description_field=b"status-description",
        )

        # if not auth.get_token or not asyncio.iscoroutinefunction(auth.get_token):
        #    raise ValueError("get_token must be a coroutine object.")

        self._auth = auth
        self._encoding = 'UTF-8'
        self._auth_timeout = kwargs.get('auth_timeout')
        self._token_put_time = None
        self._expires_on = None
        self._token = None
        self._refresh_window = None
        self._network_trace_params = {
            "amqpConnection": self._session._connection._container_id,
            "amqpSession": self._session.name,
            "amqpLink": None
        }

        self._token_status_code = None
        self._token_status_description = None

        self.state = CbsState.CLOSED
        self.auth_state = CbsAuthState.IDLE

    async def _put_token(
<<<<<<< HEAD
        self,
        token: str,
        token_type: str,
        audience: str,
        expires_on: datetime = None
=======
            self, token: str, token_type: str, audience: str, expires_on: Optional[datetime] = None
>>>>>>> 6deecf33
    ) -> None:
        message = Message(  # type: ignore # TODO: missing positional args header, etc.
            value=token,
            properties=Properties(message_id=self._mgmt_link.next_message_id),  # type: ignore
            application_properties={
                CBS_NAME: audience,
                CBS_OPERATION: CBS_PUT_TOKEN,
                CBS_TYPE: token_type,
                CBS_EXPIRATION: expires_on,
            },
        )
        await self._mgmt_link.execute_operation(
            message,
            self._on_execute_operation_complete,
            timeout=self._auth_timeout,
            operation=CBS_PUT_TOKEN,
            type=token_type,
        )
        self._mgmt_link.next_message_id += 1

    async def _on_amqp_management_open_complete(self, management_open_result):
        if self.state in (CbsState.CLOSED, CbsState.ERROR):
            _LOGGER.debug(
                "CSB with status: %r encounters unexpected AMQP management open complete.",
                self.state,
                extra=self._network_trace_params
            )
        elif self.state == CbsState.OPEN:
            self.state = CbsState.ERROR
            _LOGGER.info(
                "Unexpected AMQP management open complete in OPEN, CBS error occurred.",
                extra=self._network_trace_params
            )
        elif self.state == CbsState.OPENING:
            self.state = CbsState.OPEN if management_open_result == ManagementOpenResult.OK else CbsState.CLOSED
            _LOGGER.info(
                "CBS completed opening with status: %r",
                management_open_result,
                extra=self._network_trace_params
            )

    async def _on_amqp_management_error(self):
        if self.state == CbsState.CLOSED:
            _LOGGER.debug("Unexpected AMQP error in CLOSED state.", extra=self._network_trace_params)
        elif self.state == CbsState.OPENING:
            self.state = CbsState.ERROR
            await self._mgmt_link.close()
            _LOGGER.info(
                "CBS failed to open with status: %r",
                ManagementOpenResult.ERROR,
                extra=self._network_trace_params
            )
        elif self.state == CbsState.OPEN:
            self.state = CbsState.ERROR
            _LOGGER.info("CBS error occurred.", extra=self._network_trace_params)

    async def _on_execute_operation_complete(
        self, execute_operation_result, status_code, status_description, _, error_condition=None
    ):
        if error_condition:
            _LOGGER.info(
                "CBS Put token error: %r",
                error_condition,
                extra=self._network_trace_params
            )
            self.auth_state = CbsAuthState.ERROR
            return
        _LOGGER.debug(
            "CBS Put token result (%r), status code: %s, status_description: %s.",
            execute_operation_result,
            status_code,
            status_description,
            extra=self._network_trace_params
        )
        self._token_status_code = status_code
        self._token_status_description = status_description

        if execute_operation_result == ManagementExecuteOperationResult.OK:
            self.auth_state = CbsAuthState.OK
        elif execute_operation_result == ManagementExecuteOperationResult.ERROR:
            self.auth_state = CbsAuthState.ERROR
            # put-token-message sending failure, rejected
            self._token_status_code = 0
            self._token_status_description = "Auth message has been rejected."
        elif execute_operation_result == ManagementExecuteOperationResult.FAILED_BAD_STATUS:
            self.auth_state = CbsAuthState.ERROR

    async def _update_status(self):
        if self.auth_state == CbsAuthState.OK or self.auth_state == CbsAuthState.REFRESH_REQUIRED:
            is_expired, is_refresh_required = check_expiration_and_refresh_status(
                self._expires_on, self._refresh_window
            )  # pylint:disable=line-too-long
            _LOGGER.debug(
                "CBS status check: state == %r, expired == %r, refresh required == %r",
                self.auth_state,
                is_expired,
                is_refresh_required,
                extra=self._network_trace_params
            )
            if is_expired:
                self.auth_state = CbsAuthState.EXPIRED
            elif is_refresh_required:
                self.auth_state = CbsAuthState.REFRESH_REQUIRED
        elif self.auth_state == CbsAuthState.IN_PROGRESS:
            _LOGGER.debug(
                "CBS update in progress. Token put time: %r",
                self._token_put_time,
                extra=self._network_trace_params
            )
            put_timeout = check_put_timeout_status(self._auth_timeout, self._token_put_time)
            if put_timeout:
                self.auth_state = CbsAuthState.TIMEOUT

    async def _cbs_link_ready(self):
        if self.state == CbsState.OPEN:
            return True
        if self.state != CbsState.OPEN:
            return False
        if self.state in (CbsState.CLOSED, CbsState.ERROR):
            raise TokenAuthFailure(
                status_code=ErrorCondition.ClientError,
                status_description="CBS authentication link is in broken status, please recreate the cbs link.",
            )

    async def open(self):
        self.state = CbsState.OPENING
        await self._mgmt_link.open()

    async def close(self):
        await self._mgmt_link.close()
        self.state = CbsState.CLOSED

    async def update_token(self):
        self.auth_state = CbsAuthState.IN_PROGRESS
        access_token = await self._auth.get_token()
        if not access_token:
            _LOGGER.info(
                "Token refresh function received an empty token object.",
                extra=self._network_trace_params
            )
        elif not access_token.token:
            _LOGGER.info(
                "Token refresh function received an empty token.",
                extra=self._network_trace_params
            )
        self._expires_on = access_token.expires_on
        expires_in = self._expires_on - int(utc_now().timestamp())
        self._refresh_window = int(float(expires_in) * 0.1)
        try:
            self._token = access_token.token.decode()
        except AttributeError:
            self._token = access_token.token
        try:
            token_type = self._auth.token_type.decode()
        except AttributeError:
            token_type = self._auth.token_type

        self._token_put_time = int(utc_now().timestamp())
        await self._put_token(
            self._token, token_type, self._auth.audience, utc_from_timestamp(self._expires_on)
        )

    async def handle_token(self):
        if not await self._cbs_link_ready():
            return False
        await self._update_status()
        if self.auth_state == CbsAuthState.IDLE:
            await self.update_token()
            return False
        if self.auth_state == CbsAuthState.IN_PROGRESS:
            return False
        if self.auth_state == CbsAuthState.OK:
            return True
        if self.auth_state == CbsAuthState.REFRESH_REQUIRED:
            _LOGGER.info(
                "Token will expire soon - attempting to refresh.",
                extra=self._network_trace_params
            )
            await self.update_token()
            return False
        if self.auth_state == CbsAuthState.FAILURE:
            raise AuthenticationException(
                condition=ErrorCondition.InternalError, description="Failed to open CBS authentication link."
            )
        if self.auth_state == CbsAuthState.ERROR:
            raise TokenAuthFailure(
                self._token_status_code,
                self._token_status_description,
                encoding=self._encoding,  # TODO: drop off all the encodings
            )
        if self.auth_state == CbsAuthState.TIMEOUT:
            raise TimeoutError("Authentication attempt timed-out.")
        if self.auth_state == CbsAuthState.EXPIRED:
            raise TokenExpired(condition=ErrorCondition.InternalError, description="CBS Authentication Expired.")<|MERGE_RESOLUTION|>--- conflicted
+++ resolved
@@ -63,15 +63,7 @@
         self.auth_state = CbsAuthState.IDLE
 
     async def _put_token(
-<<<<<<< HEAD
-        self,
-        token: str,
-        token_type: str,
-        audience: str,
-        expires_on: datetime = None
-=======
             self, token: str, token_type: str, audience: str, expires_on: Optional[datetime] = None
->>>>>>> 6deecf33
     ) -> None:
         message = Message(  # type: ignore # TODO: missing positional args header, etc.
             value=token,
