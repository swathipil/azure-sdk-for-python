# -------------------------------------------------------------------------
# Copyright (c) Microsoft Corporation. All rights reserved.
# Licensed under the MIT License. See License.txt in the project root for
# license information.
# --------------------------------------------------------------------------

import uuid
import logging
import time
from urllib.parse import urlparse
import socket
from ssl import SSLError
import asyncio
from typing import Any, Tuple, Optional, NamedTuple, Union, cast, List, Dict

from ._transport_async import AsyncTransport
from ._sasl_async import SASLTransport, SASLWithWebSocket
from ._session_async import Session
from ..performatives import OpenFrame, CloseFrame
from .._connection import get_local_timeout, _CLOSING_STATES
from ..constants import (
    PORT,
    SECURE_PORT,
    WEBSOCKET_PORT,
    MAX_CHANNELS,
    MAX_FRAME_SIZE_BYTES,
    HEADER_FRAME,
    ConnectionState,
    EMPTY_FRAME,
    TransportType,
)

from ..error import ErrorCondition, AMQPConnectionError, AMQPError

_LOGGER = logging.getLogger(__name__)


class Connection(object):  # pylint:disable=too-many-instance-attributes
    """An AMQP Connection.

    :ivar str state: The connection state.
    :param str endpoint: The endpoint to connect to. Must be fully qualified with scheme and port number.
    :keyword str container_id: The ID of the source container. If not set a GUID will be generated.
    :keyword int max_frame_size: Proposed maximum frame size in bytes. Default value is 64kb.
    :keyword int channel_max: The maximum channel number that may be used on the Connection. Default value is 65535.
    :keyword int idle_timeout: Connection idle time-out in seconds.
    :keyword list(str) outgoing_locales: Locales available for outgoing text.
    :keyword list(str) incoming_locales: Desired locales for incoming text in decreasing level of preference.
    :keyword list(str) offered_capabilities: The extension capabilities the sender supports.
    :keyword list(str) desired_capabilities: The extension capabilities the sender may use if the receiver supports
    :keyword dict properties: Connection properties.
    :keyword bool allow_pipelined_open: Allow frames to be sent on the connection before a response Open frame
     has been received. Default value is `True`.
    :keyword float idle_timeout_empty_frame_send_ratio: Portion of the idle timeout time to wait before sending an
     empty frame. The default portion is 50% of the idle timeout value (i.e. `0.5`).
    :keyword float idle_wait_time: The time in seconds to sleep while waiting for a response from the endpoint.
     Default value is `0.1`.
    :keyword bool network_trace: Whether to log the network traffic. Default value is `False`. If enabled, frames
     will be logged at the logging.INFO level.
    :keyword str transport_type: Determines if the transport type is Amqp or AmqpOverWebSocket.
     Defaults to TransportType.Amqp. It will be AmqpOverWebSocket if using http_proxy.
    :keyword Dict http_proxy: HTTP proxy settings. This must be a dictionary with the following
     keys: `'proxy_hostname'` (str value) and `'proxy_port'` (int value). When using these settings,
     the transport_type would be AmqpOverWebSocket.
     Additionally the following keys may also be present: `'username', 'password'`.
    """

    def __init__(self, endpoint, **kwargs):  # pylint:disable=too-many-statements
        # type(str, Any) -> None
        parsed_url = urlparse(endpoint)
        self._hostname = parsed_url.hostname
        endpoint = self._hostname
        if parsed_url.port:
            self._port = parsed_url.port
        elif parsed_url.scheme == "amqps":
            self._port = SECURE_PORT
        else:
            self._port = PORT
        self.state: Optional[ConnectionState] = None

        # Custom Endpoint
        custom_endpoint_address = kwargs.get("custom_endpoint_address")
        custom_endpoint = None
        if custom_endpoint_address:
            custom_parsed_url = urlparse(custom_endpoint_address)
            custom_port = custom_parsed_url.port or WEBSOCKET_PORT
            custom_endpoint = f"{custom_parsed_url.hostname}:{custom_port}{custom_parsed_url.path}"
        self._container_id: str = kwargs.pop("container_id", None) or str(
            uuid.uuid4()
        )
        self._network_trace = kwargs.get("network_trace", False)
        self._network_trace_params = {"amqpConnection": self._container_id, "amqpSession": None, "amqpLink": None}

        transport = kwargs.get("transport")
        self._transport_type = kwargs.pop("transport_type", TransportType.Amqp)
        if transport:
            self._transport = transport
        elif "sasl_credential" in kwargs:
            sasl_transport = SASLTransport
            if self._transport_type.name == "AmqpOverWebsocket" or kwargs.get(
                "http_proxy"
            ):
                sasl_transport = SASLWithWebSocket
                endpoint = parsed_url.hostname + parsed_url.path
            self._transport = sasl_transport(
                host=endpoint,
                credential=kwargs["sasl_credential"],
                custom_endpoint=custom_endpoint,
                network_trace_params=self._network_trace_params,
                **kwargs,
            )
        else:
            self._transport = AsyncTransport(
                parsed_url.netloc,
                network_trace_params=self._network_trace_params,
                **kwargs)

        self._max_frame_size: int = kwargs.pop(
            "max_frame_size", MAX_FRAME_SIZE_BYTES
        )
        self._remote_max_frame_size: Optional[int] = None
        self._channel_max: int = kwargs.pop("channel_max", MAX_CHANNELS)
        self._idle_timeout: Optional[int] = kwargs.pop("idle_timeout", None)
        self._outgoing_locales: Optional[List[str]] = kwargs.pop(
            "outgoing_locales", None
        )
        self._incoming_locales: Optional[List[str]] = kwargs.pop(
            "incoming_locales", None
        )
        self._offered_capabilities: Optional[str] = None
        self._desired_capabilities: Optional[str] = kwargs.pop(
            "desired_capabilities", None
        )
        self._properties: Optional[Dict[str, str]] = kwargs.pop(
            "properties", None
<<<<<<< HEAD
        )
=======
        )  # type: Optional[Dict[str, str]]
        self._remote_properties = None  # type: Optional[Dict[str, str]]
>>>>>>> 6deecf33

        self._allow_pipelined_open: bool = kwargs.pop(
            "allow_pipelined_open", True
        )
        self._remote_idle_timeout: Optional[int] = None
        self._remote_idle_timeout_send_frame: Optional[int] = None
        self._idle_timeout_empty_frame_send_ratio = kwargs.get(
            "idle_timeout_empty_frame_send_ratio", 0.5
        )
        self._last_frame_received_time: Optional[float] = None
        self._last_frame_sent_time: Optional[float] = None
        self._idle_wait_time: float = kwargs.get("idle_wait_time", 0.1)
        self._error = None
        self._outgoing_endpoints: Dict[int, Session] = {}
        self._incoming_endpoints: Dict[int, Session] = {}

    async def __aenter__(self):
        await self.open()
        return self

    async def __aexit__(self, *args):
        await self.close()

    async def _set_state(self, new_state: ConnectionState) -> None:
        """Update the connection state."""
        if new_state is None:
            return
        previous_state = self.state
        self.state = new_state
        _LOGGER.info(
            "Connection state changed: %r -> %r",
            previous_state,
            new_state,
            extra=self._network_trace_params
        )
        for session in self._outgoing_endpoints.values():
            await session._on_connection_state_change()  # pylint:disable=protected-access

    async def _connect(self) -> None:
        """Initiate the connection.

        If `allow_pipelined_open` is enabled, the incoming response header will be processed immediately
        and the state on exiting will be HDR_EXCH. Otherwise, the function will return before waiting for
        the response header and the final state will be HDR_SENT.

        :raises ValueError: If a reciprocating protocol header is not received during negotiation.
        """
        try:
            if not self.state:
                await self._transport.connect()
                await self._set_state(ConnectionState.START)
            await self._transport.negotiate()
            await self._outgoing_header()
            await self._set_state(ConnectionState.HDR_SENT)
            if not self._allow_pipelined_open:
                await self._read_frame(wait=True)
                if self.state != ConnectionState.HDR_EXCH:
                    await self._disconnect()
                    raise ValueError(
                        "Did not receive reciprocal protocol header. Disconnecting."
                    )
            else:
                await self._set_state(ConnectionState.HDR_SENT)
        except (OSError, IOError, SSLError, socket.error, asyncio.TimeoutError) as exc:
            # FileNotFoundError is being raised for exception parity with uamqp when invalid
            # `connection_verify` file path is passed in. Remove later when resolving issue #27128.
            if isinstance(exc, FileNotFoundError) and exc.filename and "ca_certs" in exc.filename:
                raise
            raise AMQPConnectionError(
                ErrorCondition.SocketError,
                description="Failed to initiate the connection due to exception: "
                + str(exc),
                error=exc,
            )

    async def _disconnect(self) -> None:
        """Disconnect the transport and set state to END."""
        if self.state == ConnectionState.END:
            return
        await self._set_state(ConnectionState.END)
        await self._transport.close()

    def _can_read(self) -> bool:
        """Whether the connection is in a state where it is legal to read for incoming frames."""
        return self.state not in (ConnectionState.CLOSE_RCVD, ConnectionState.END)

    async def _read_frame(self, wait: Union[bool, int, float] = True, **kwargs) -> bool:
        """Read an incoming frame from the transport.

        :param Union[bool, float] wait: Whether to block on the socket while waiting for an incoming frame.
         The default value is `False`, where the frame will block for the configured timeout only (0.1 seconds).
         If set to `True`, socket will block indefinitely. If set to a timeout value in seconds, the socket will
         block for at most that value.
        :rtype: Tuple[int, Optional[Tuple[int, NamedTuple]]]
        :returns: A tuple with the incoming channel number, and the frame in the form or a tuple of performative
         descriptor and field values.
        """
        timeout: Optional[Union[int, float]] = None
        if wait is False:
            timeout = 1  # TODO: What should this default be?
        elif wait is True:
            timeout = None
        else:
            timeout = wait
        new_frame = await self._transport.receive_frame(timeout=timeout, **kwargs)
        return await self._process_incoming_frame(*new_frame)

    def _can_write(self) -> bool:
        """Whether the connection is in a state where it is legal to write outgoing frames."""
        return self.state not in _CLOSING_STATES

    async def _send_frame(
        self,
        channel: int,
        frame: NamedTuple,
        timeout: Optional[int] = None,
        **kwargs: Any
    ) -> None:
        """Send a frame over the connection.

        :param int channel: The outgoing channel number.
        :param NamedTuple: The outgoing frame.
        :param int timeout: An optional timeout value to wait until the socket is ready to send the frame.
        :rtype: None
        """
        try:
            raise self._error
        except TypeError:
            pass

        if self._can_write():
            try:
                self._last_frame_sent_time = time.time()
                await asyncio.wait_for(
                    self._transport.send_frame(channel, frame, **kwargs),
                    timeout=timeout,
                )
            except (
                OSError,
                IOError,
                SSLError,
                socket.error,
                asyncio.TimeoutError,
            ) as exc:
                self._error = AMQPConnectionError(
                    ErrorCondition.SocketError,
                    description="Can not send frame out due to exception: " + str(exc),
                    error=exc,
                )
        else:
            _LOGGER.info("Cannot write frame in current state: %r", self.state, extra=self._network_trace_params)

    def _get_next_outgoing_channel(self) -> int:
        """Get the next available outgoing channel number within the max channel limit.

        :raises ValueError: If maximum channels has been reached.
        :returns: The next available outgoing channel number.
        :rtype: int
        """
        if (
            len(self._incoming_endpoints) + len(self._outgoing_endpoints)
        ) >= self._channel_max:
            raise ValueError(
                "Maximum number of channels ({}) has been reached.".format(
                    self._channel_max
                )
            )
        next_channel = next(
            i for i in range(1, self._channel_max) if i not in self._outgoing_endpoints
        )
        return next_channel

    async def _outgoing_empty(self) -> None:
        """Send an empty frame to prevent the connection from reaching an idle timeout."""
        if self._network_trace:
            _LOGGER.debug("-> EmptyFrame()", extra=self._network_trace_params)
        try:
            raise self._error
        except TypeError:
            pass
        try:
            if self._can_write():
                await self._transport.write(EMPTY_FRAME)
                self._last_frame_sent_time = time.time()
        except (OSError, IOError, SSLError, socket.error) as exc:
            self._error = AMQPConnectionError(
                ErrorCondition.SocketError,
                description="Can not send empty frame due to exception: " + str(exc),
                error=exc,
            )

    async def _outgoing_header(self) -> None:
        """Send the AMQP protocol header to initiate the connection."""
        self._last_frame_sent_time = time.time()
        if self._network_trace:
            _LOGGER.debug("-> Header(%r)", HEADER_FRAME, extra=self._network_trace_params)
        await self._transport.write(HEADER_FRAME)

    async def _incoming_header(
        self,
        _: int,
        frame: bytes
    ) -> None:
        """Process an incoming AMQP protocol header and update the connection state."""
        if self._network_trace:
            _LOGGER.debug("<- Header(%r)", frame, extra=self._network_trace_params)
        if self.state == ConnectionState.START:
            await self._set_state(ConnectionState.HDR_RCVD)
        elif self.state == ConnectionState.HDR_SENT:
            await self._set_state(ConnectionState.HDR_EXCH)
        elif self.state == ConnectionState.OPEN_PIPE:
            await self._set_state(ConnectionState.OPEN_SENT)

    async def _outgoing_open(self) -> None:
        """Send an Open frame to negotiate the AMQP connection functionality."""
        open_frame = OpenFrame(
            container_id=self._container_id,
            hostname=self._hostname,
            max_frame_size=self._max_frame_size,
            channel_max=self._channel_max,
            idle_timeout=self._idle_timeout * 1000
            if self._idle_timeout
            else None,  # Convert to milliseconds
            outgoing_locales=self._outgoing_locales,
            incoming_locales=self._incoming_locales,
            offered_capabilities=self._offered_capabilities
            if self.state == ConnectionState.OPEN_RCVD
            else None,
            desired_capabilities=self._desired_capabilities
            if self.state == ConnectionState.HDR_EXCH
            else None,
            properties=self._properties,
        )
        if self._network_trace:
            _LOGGER.debug("-> %r", open_frame, extra=self._network_trace_params)
        await self._send_frame(0, open_frame)

    async def _incoming_open(
        self,
        channel: int,
        frame: Tuple[Any, ...]
    ) -> None:
        """Process incoming Open frame to finish the connection negotiation.

        The incoming frame format is::

            - frame[0]: container_id (str)
            - frame[1]: hostname (str)
            - frame[2]: max_frame_size (int)
            - frame[3]: channel_max (int)
            - frame[4]: idle_timeout (Optional[int])
            - frame[5]: outgoing_locales (Optional[List[bytes]])
            - frame[6]: incoming_locales (Optional[List[bytes]])
            - frame[7]: offered_capabilities (Optional[List[bytes]])
            - frame[8]: desired_capabilities (Optional[List[bytes]])
            - frame[9]: properties (Optional[Dict[bytes, bytes]])

        :param int channel: The incoming channel number.
        :param frame: The incoming Open frame.
        :type frame: Tuple[Any, ...]
        :rtype: None
        """
        # TODO: Add type hints for full frame tuple contents.
        if self._network_trace:
            _LOGGER.debug("<- %r", OpenFrame(*frame), extra=self._network_trace_params)
        if channel != 0:
            _LOGGER.error("OPEN frame received on a channel that is not 0.", extra=self._network_trace_params)
            await self.close(
                error=AMQPError(
                    condition=ErrorCondition.NotAllowed,
                    description="OPEN frame received on a channel that is not 0.",
                )
            )
            await self._set_state(ConnectionState.END)
        if self.state == ConnectionState.OPENED:
            _LOGGER.error("OPEN frame received in the OPENED state.", extra=self._network_trace_params)
            await self.close()
        if frame[4]:
            self._remote_idle_timeout = frame[4] / 1000  # Convert to seconds
            self._remote_idle_timeout_send_frame = (
                self._idle_timeout_empty_frame_send_ratio * self._remote_idle_timeout
            )

        if frame[2] < 512:
            # Max frame size is less than supported minimum
            # If any of the values in the received open frame are invalid then the connection shall be closed.
            # The error amqp:invalid-field shall be set in the error.condition field of the CLOSE frame.
            await self.close(
                error=AMQPError(
                    condition=ErrorCondition.InvalidField,
                    description="Failed parsing OPEN frame: Max frame size is less than supported minimum.",
                )
            )
            _LOGGER.error(
                "Failed parsing OPEN frame: Max frame size is less than supported minimum.",
                extra=self._network_trace_params
            )
            return
        self._remote_max_frame_size = frame[2]
        self._remote_properties = frame[9]
        if self.state == ConnectionState.OPEN_SENT:
            await self._set_state(ConnectionState.OPENED)
        elif self.state == ConnectionState.HDR_EXCH:
            await self._set_state(ConnectionState.OPEN_RCVD)
            await self._outgoing_open()
            await self._set_state(ConnectionState.OPENED)
        else:
            await self.close(
                error=AMQPError(
                    condition=ErrorCondition.IllegalState,
                    description=f"Connection is an illegal state: {self.state}",
                )
            )
            _LOGGER.error("Connection is an illegal state: %r", self.state, extra=self._network_trace_params)

    async def _outgoing_close(
        self,
        error: Optional[AMQPError] = None
    ) -> None:
        """Send a Close frame to shutdown connection with optional error information."""
        close_frame = CloseFrame(error=error)
        if self._network_trace:
            _LOGGER.debug("-> %r", close_frame, extra=self._network_trace_params)
        await self._send_frame(0, close_frame)

    async def _incoming_close(
        self,
        channel: int,
        frame: Tuple[Any, ...]
    ) -> None:
        """Process incoming Open frame to finish the connection negotiation.

        The incoming frame format is::

            - frame[0]: error (Optional[AMQPError])

        """
        if self._network_trace:
            _LOGGER.debug("<- %r", CloseFrame(*frame), extra=self._network_trace_params)
        disconnect_states = [
            ConnectionState.HDR_RCVD,
            ConnectionState.HDR_EXCH,
            ConnectionState.OPEN_RCVD,
            ConnectionState.CLOSE_SENT,
            ConnectionState.DISCARDING,
        ]
        if self.state in disconnect_states:
            await self._disconnect()
            return

        close_error = None
        if channel > self._channel_max:
            _LOGGER.error(
                "CLOSE frame received on a channel greated than support max.",
                extra=self._network_trace_params
            )
            close_error = AMQPError(
                condition=ErrorCondition.InvalidField,
                description="Invalid channel",
                info=None,
            )

        await self._set_state(ConnectionState.CLOSE_RCVD)
        await self._outgoing_close(error=close_error)
        await self._disconnect()

        if frame[0]:
            self._error = AMQPConnectionError(
                condition=frame[0][0], description=frame[0][1], info=frame[0][2]
            )
            _LOGGER.error(
                "Connection closed with error: %r", frame[0],
                extra=self._network_trace_params
            )

    async def _incoming_begin(
        self,
        channel: int,
        frame: Tuple[Any, ...]
    ) -> None:
        """Process incoming Begin frame to finish negotiating a new session.

        The incoming frame format is::

            - frame[0]: remote_channel (int)
            - frame[1]: next_outgoing_id (int)
            - frame[2]: incoming_window (int)
            - frame[3]: outgoing_window (int)
            - frame[4]: handle_max (int)
            - frame[5]: offered_capabilities (Optional[List[bytes]])
            - frame[6]: desired_capabilities (Optional[List[bytes]])
            - frame[7]: properties (Optional[Dict[bytes, bytes]])

        :param int channel: The incoming channel number.
        :param frame: The incoming Begin frame.
        :type frame: Tuple[Any, ...]
        :rtype: None
        """
        try:
            existing_session = self._outgoing_endpoints[frame[0]]
            self._incoming_endpoints[channel] = existing_session
            await self._incoming_endpoints[channel]._incoming_begin(  # pylint:disable=protected-access
                frame
            )
        except KeyError:
            new_session = Session.from_incoming_frame(self, channel)
            self._incoming_endpoints[channel] = new_session
            await new_session._incoming_begin(frame)  # pylint:disable=protected-access

    async def _incoming_end(
        self,
        channel: int,
        frame: Tuple[Any, ...]
    ) -> None:
        """Process incoming End frame to close a session.

        The incoming frame format is::

            - frame[0]: error (Optional[AMQPError])

        :param int channel: The incoming channel number.
        :param frame: The incoming End frame.
        :type frame: Tuple[Any, ...]
        :rtype: None
        """
        try:
            await self._incoming_endpoints[channel]._incoming_end(frame)  # pylint:disable=protected-access
            self._incoming_endpoints.pop(channel)
            self._outgoing_endpoints.pop(channel)
        except KeyError:
            #close the connection
            await self.close(
                error=AMQPError(
                    condition=ErrorCondition.ConnectionCloseForced,
                    description="Invalid channel number received"
                ))
            _LOGGER.error(
                "END frame received on invalid channel. Closing connection.",
                extra=self._network_trace_params
            )
            return

    async def _process_incoming_frame(  # pylint:disable=too-many-return-statements
        self,
        channel: int,
        frame: Optional[Union[bytes, Tuple[int, Tuple[Any, ...]]]]
    ) -> bool:
        """Process an incoming frame, either directly or by passing to the necessary Session.

        :param int channel: The channel the frame arrived on.
        :param frame: A tuple containing the performative descriptor and the field values of the frame.
         This parameter can be None in the case of an empty frame or a socket timeout.
        :type frame: Optional[Tuple[int, NamedTuple]]
        :rtype: bool
        :returns: A boolean to indicate whether more frames in a batch can be processed or whether the
         incoming frame has altered the state. If `True` is returned, the state has changed and the batch
         should be interrupted.
        """
        try:
            performative, fields = cast(Union[bytes, Tuple], frame)
        except TypeError:
            return True  # Empty Frame or socket timeout
        fields = cast(Tuple[Any, ...], fields)
        try:
            self._last_frame_received_time = time.time()
            if performative == 20:
                await self._incoming_endpoints[channel]._incoming_transfer(  # pylint:disable=protected-access
                    fields
                )
                return False
            if performative == 21:
                await self._incoming_endpoints[channel]._incoming_disposition(  # pylint:disable=protected-access
                    fields
                )
                return False
            if performative == 19:
                await self._incoming_endpoints[channel]._incoming_flow(  # pylint:disable=protected-access
                    fields
                )
                return False
            if performative == 18:
                await self._incoming_endpoints[channel]._incoming_attach(  # pylint:disable=protected-access
                    fields
                )
                return False
            if performative == 22:
                await self._incoming_endpoints[channel]._incoming_detach(  # pylint:disable=protected-access
                    fields
                )
                return True
            if performative == 17:
                await self._incoming_begin(channel, fields)
                return True
            if performative == 23:
                await self._incoming_end(channel, fields)
                return True
            if performative == 16:
                await self._incoming_open(channel, fields)
                return True
            if performative == 24:
                await self._incoming_close(channel, fields)
                return True
            if performative == 0:
                await self._incoming_header(channel, cast(bytes, fields))
                return True
            if performative == 1:
                return False  # TODO: incoming EMPTY
            _LOGGER.error("Unrecognized incoming frame: %r", frame, extra=self._network_trace_params)
            return True
        except KeyError:
            return True  # TODO: channel error

    async def _process_outgoing_frame(
        self,
        channel: int,
        frame: NamedTuple
    ) -> None:
        """Send an outgoing frame if the connection is in a legal state.

        :raises ValueError: If the connection is not open or not in a valid state.
        """
        if not self._allow_pipelined_open and self.state in [
            ConnectionState.OPEN_PIPE,
            ConnectionState.OPEN_SENT,
        ]:
            raise ValueError("Connection not configured to allow pipeline send.")
        if self.state not in [
            ConnectionState.OPEN_PIPE,
            ConnectionState.OPEN_SENT,
            ConnectionState.OPENED,
        ]:
            raise ValueError("Connection not open.")
        now = time.time()
        if get_local_timeout(
            now,
            cast(float, self._idle_timeout),
            cast(float, self._last_frame_received_time),
        ) or (await self._get_remote_timeout(now)):
            _LOGGER.info(
                "No frame received for the idle timeout. Closing connection.",
                extra=self._network_trace_params
            )
            await self.close(
                error=AMQPError(
                    condition=ErrorCondition.ConnectionCloseForced,
                    description="No frame received for the idle timeout.",
                ),
                wait=False,
            )
            return
        await self._send_frame(channel, frame)

    async def _get_remote_timeout(
        self,
        now: float
    ) -> bool:
        """Check whether the local connection has reached the remote endpoints idle timeout since
        the last outgoing frame was sent.

        If the time since the last since frame is greater than the allowed idle interval, an Empty
        frame will be sent to maintain the connection.

        :param float now: The current time to check against.
        :rtype: bool
        :returns: Whether the local connection should be shutdown due to timeout.
        """
        if self._remote_idle_timeout and self._last_frame_sent_time:
            time_since_last_sent = now - self._last_frame_sent_time
            if time_since_last_sent > cast(int, self._remote_idle_timeout_send_frame):
                await self._outgoing_empty()
        return False

    async def _wait_for_response(
        self,
        wait: Union[bool, float],
        end_state: ConnectionState
    ) -> None:
        """Wait for an incoming frame to be processed that will result in a desired state change.

        :param wait: Whether to wait for an incoming frame to be processed. Can be set to `True` to wait
         indefinitely, or an int to wait for a specified amount of time (in seconds). To not wait, set to `False`.
        :type wait: bool or float
        :param ConnectionState end_state: The desired end state to wait until.
        :rtype: None
        """
        if wait is True:
            await self.listen(wait=False)
            while self.state != end_state:
                await asyncio.sleep(self._idle_wait_time)
                await self.listen(wait=False)
        elif wait:
            await self.listen(wait=False)
            timeout = time.time() + wait
            while self.state != end_state:
                if time.time() >= timeout:
                    break
                await asyncio.sleep(self._idle_wait_time)
                await self.listen(wait=False)

    async def listen(
        self,
        wait: Union[float, int, bool] = False,
        batch: int = 1,
        **kwargs: Any
    ) -> None:
        """Listen on the socket for incoming frames and process them.

        :param wait: Whether to block on the socket until a frame arrives. If set to `True`, socket will
         block indefinitely. Alternatively, if set to a time in seconds, the socket will block for at most
         the specified timeout. Default value is `False`, where the socket will block for its configured read
         timeout (by default 0.1 seconds).
        :type wait: int or float or bool
        :param int batch: The number of frames to attempt to read and process before returning. The default value
         is 1, i.e. process frames one-at-a-time. A higher value should only be used when a receiver is established
         and is processing incoming Transfer frames.
        :rtype: None
        """
        try:
            raise self._error
        except TypeError:
            pass
        try:
            if self.state not in _CLOSING_STATES:
                now = time.time()
                if get_local_timeout(
                    now,
                    cast(float, self._idle_timeout),
                    cast(float, self._last_frame_received_time),
                ) or (await self._get_remote_timeout(now)):
                    _LOGGER.info(
                        "No frame received for the idle timeout. Closing connection.",
                        extra=self._network_trace_params
                    )
                    await self.close(
                        error=AMQPError(
                            condition=ErrorCondition.ConnectionCloseForced,
                            description="No frame received for the idle timeout.",
                        ),
                        wait=False,
                    )
                    return
            if self.state == ConnectionState.END:
                # TODO: check error condition
                self._error = AMQPConnectionError(
                    condition=ErrorCondition.ConnectionCloseForced,
                    description="Connection was already closed.",
                )
                return
            for _ in range(batch):
                if self._can_read():
                    if await self._read_frame(wait=wait, **kwargs):
                        break
                else:
                    _LOGGER.info(
                        "Connection cannot read frames in this state: %r",
                        self.state,
                        extra=self._network_trace_params
                    )
                    break
        except (OSError, IOError, SSLError, socket.error) as exc:
            self._error = AMQPConnectionError(
                ErrorCondition.SocketError,
                description="Can not read frame due to exception: " + str(exc),
                error=exc,
            )

    def create_session(self, **kwargs: Any) -> Session:
        """Create a new session within this connection.

        :keyword str name: The name of the connection. If not set a GUID will be generated.
        :keyword int next_outgoing_id: The transfer-id of the first transfer id the sender will send.
         Default value is 0.
        :keyword int incoming_window: The initial incoming-window of the Session. Default value is 1.
        :keyword int outgoing_window: The initial outgoing-window of the Session. Default value is 1.
        :keyword int handle_max: The maximum handle value that may be used on the session. Default value is 4294967295.
        :keyword list(str) offered_capabilities: The extension capabilities the session supports.
        :keyword list(str) desired_capabilities: The extension capabilities the session may use if
         the endpoint supports it.
        :keyword dict properties: Session properties.
        :keyword bool allow_pipelined_open: Allow frames to be sent on the connection before a response Open frame
         has been received. Default value is that configured for the connection.
        :keyword float idle_wait_time: The time in seconds to sleep while waiting for a response from the endpoint.
         Default value is that configured for the connection.
        :keyword bool network_trace: Whether to log the network traffic of this session. If enabled, frames
         will be logged at the logging.INFO level. Default value is that configured for the connection.
        """
        assigned_channel = self._get_next_outgoing_channel()
        kwargs["allow_pipelined_open"] = self._allow_pipelined_open
        kwargs["idle_wait_time"] = self._idle_wait_time
        session = Session(
            self,
            assigned_channel,
            network_trace=kwargs.pop("network_trace", self._network_trace),
            network_trace_params=dict(self._network_trace_params),
            **kwargs,
        )
        self._outgoing_endpoints[assigned_channel] = session
        return session

    async def open(self, wait: bool = False) -> None:
        """Send an Open frame to start the connection.

        Alternatively, this will be called on entering a Connection context manager.

        :param bool wait: Whether to wait to receive an Open response from the endpoint. Default is `False`.
        :raises ValueError: If `wait` is set to `False` and `allow_pipelined_open` is disabled.
        :rtype: None
        """
        await self._connect()
        await self._outgoing_open()
        if self.state == ConnectionState.HDR_EXCH:
            await self._set_state(ConnectionState.OPEN_SENT)
        elif self.state == ConnectionState.HDR_SENT:
            await self._set_state(ConnectionState.OPEN_PIPE)
        if wait:
            await self._wait_for_response(wait, ConnectionState.OPENED)
        elif not self._allow_pipelined_open:
            raise ValueError(
                "Connection has been configured to not allow piplined-open. Please set 'wait' parameter."
            )

    async def close(
        self,
        error: Optional[AMQPError] = None,
        wait: bool = False
    ) -> None:
        """Close the connection and disconnect the transport.

        Alternatively this method will be called on exiting a Connection context manager.

        :param ~uamqp.AMQPError error: Optional error information to include in the close request.
        :param bool wait: Whether to wait for a service Close response. Default is `False`.
        :rtype: None
        """
        try:
            if self.state in [
                ConnectionState.END,
                ConnectionState.CLOSE_SENT,
                ConnectionState.DISCARDING,
            ]:
                return
            await self._outgoing_close(error=error)
            if error:
                self._error = AMQPConnectionError(
                    condition=error.condition,
                    description=error.description,
                    info=error.info,
                )
            if self.state == ConnectionState.OPEN_PIPE:
                await self._set_state(ConnectionState.OC_PIPE)
            elif self.state == ConnectionState.OPEN_SENT:
                await self._set_state(ConnectionState.CLOSE_PIPE)
            elif error:
                await self._set_state(ConnectionState.DISCARDING)
            else:
                await self._set_state(ConnectionState.CLOSE_SENT)
            await self._wait_for_response(wait, ConnectionState.END)
        except Exception as exc:  # pylint:disable=broad-except
            # If error happened during closing, ignore the error and set state to END
            _LOGGER.info("An error occurred when closing the connection: %r", exc, extra=self._network_trace_params)
            await self._set_state(ConnectionState.END)
        finally:
            await self._disconnect()<|MERGE_RESOLUTION|>--- conflicted
+++ resolved
@@ -133,12 +133,8 @@
         )
         self._properties: Optional[Dict[str, str]] = kwargs.pop(
             "properties", None
-<<<<<<< HEAD
-        )
-=======
-        )  # type: Optional[Dict[str, str]]
-        self._remote_properties = None  # type: Optional[Dict[str, str]]
->>>>>>> 6deecf33
+        )
+        self._remote_properties: Optional[Dict[str, str]] = None
 
         self._allow_pipelined_open: bool = kwargs.pop(
             "allow_pipelined_open", True
@@ -302,9 +298,7 @@
             len(self._incoming_endpoints) + len(self._outgoing_endpoints)
         ) >= self._channel_max:
             raise ValueError(
-                "Maximum number of channels ({}) has been reached.".format(
-                    self._channel_max
-                )
+                f"Maximum number of channels ({self._channel_max}) has been reached."
             )
         next_channel = next(
             i for i in range(1, self._channel_max) if i not in self._outgoing_endpoints
