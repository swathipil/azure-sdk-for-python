--- conflicted
+++ resolved
@@ -52,16 +52,14 @@
     AmqpMessageHeader,
     AmqpMessageProperties,
 )
-from ._pyamqp.message import Message
-from ._pyamqp._message_backcompat import LegacyMessage, LegacyBatchMessage
+from ._transport._uamqp_transport import UamqpTransport
 from ._transport._pyamqp_transport import PyamqpTransport
 
 if TYPE_CHECKING:
     try:
-        from uamqp import uamqp_Message
+        from uamqp import Message as uamqp_Message, BatchMessage as uamqp_BatchMessage
     except ImportError:
         uamqp_Message = None
-    import datetime
     from ._transport._base import AmqpTransport
 
 PrimitiveTypes = Optional[
@@ -124,13 +122,13 @@
         self._sys_properties = None  # type: Optional[Dict[bytes, Any]]
         if body is None:
             raise ValueError("EventData cannot be None.")
-        self._uamqp_message = None
 
         # Internal usage only for transforming AmqpAnnotatedMessage to outgoing EventData
         self._raw_amqp_message = AmqpAnnotatedMessage(  # type: ignore
             data_body=body, annotations={}, application_properties={}
         )
-        self._message = None  # amqp message to be set right before sending
+        # amqp message to be reset right before sending
+        self._message = UamqpTransport.to_outgoing_amqp_message(self._raw_amqp_message)
         self._raw_amqp_message.header = AmqpMessageHeader()
         self._raw_amqp_message.properties = AmqpMessageProperties()
         self.message_id = None
@@ -140,7 +138,6 @@
     def __repr__(self) -> str:
         # pylint: disable=bare-except
         try:
-            # TODO: below call won't work b/c pyamqp.message.message doesn't have body_type
             body_str = self.body_as_str()
         except:
             body_str = "<read-error>"
@@ -189,7 +186,6 @@
         return event_str
 
     @classmethod
-<<<<<<< HEAD
     def from_message_content(  # pylint: disable=unused-argument
         cls, content: bytes, content_type: str, **kwargs: Any
     ) -> "EventData":
@@ -205,15 +201,11 @@
         return event_data
 
     @classmethod
-    def _from_message(cls, message, raw_amqp_message=None):
-        # type: (Message, Optional[AmqpAnnotatedMessage]) -> EventData
-=======
     def _from_message(
         cls,
-        message: Union["uamqp_Message", Message],
+        message: uamqp_Message,
         raw_amqp_message: Optional[AmqpAnnotatedMessage] = None,
     ) -> EventData:
->>>>>>> 8abde03a
         # pylint:disable=protected-access
         """Internal use only.
 
@@ -245,19 +237,12 @@
         return str(decode_with_recurse(seq_list, encoding))
 
     @property
-    def message(self) -> LegacyMessage:
-        if not self._uamqp_message:
-            self._uamqp_message = LegacyMessage(
-                self._raw_amqp_message,
-                to_outgoing_amqp_message=PyamqpTransport().to_outgoing_amqp_message,
-            )
-        return self._uamqp_message
-
-    # TODO: make message property mutable
+    def message(self) -> uamqp_Message:
+        return self._message
+
     @message.setter
-    def message(self, value: Union["uamqp_Message", Message]) -> None:
+    def message(self, value: uamqp_Message) -> None:
         self._message = value
-        self._raw_amqp_message = AmqpAnnotatedMessage(message=value)
 
     @property
     def raw_amqp_message(self) -> AmqpAnnotatedMessage:
@@ -300,7 +285,7 @@
 
         :rtype: bytes
         """
-        # TODO: Ask Anna. I think just trying this is reasonable? Haven't seen a case where symbol is used to get.
+        # TODO: Ask Anna. can we remove the try and just do except? Haven't seen a case where symbol is used to get.
         # try:
         #    return self._raw_amqp_message.annotations[types.AMQPSymbol(PROP_PARTITION_KEY)]
         # except KeyError:
@@ -517,7 +502,19 @@
         partition_key: Optional[Union[str, bytes]] = None,
         **kwargs,
     ) -> None:
-        self._amqp_transport = kwargs.pop("amqp_transport")
+        # TODO: this changes API, check with Anna if valid -
+        # otherwise, if keeping internal events and converting to BatchMessage right before sending,
+        # would take more time to loop through events and add them all to batch in `send` than in `add` here
+        # Option 1: If possible, move out message creation to right before sending.
+        #  Might not be possible, b/c batch size is diff for pyamqp Message vs uamqp Message
+        # Option 2: If user creates EventDataBatch on their own, raise error prompting user for uamqp_transport
+        #  or tell them to create batch with ProducerClient.create_batch()
+        try:
+            self._amqp_transport = kwargs.pop("amqp_transport")
+        except KeyError:
+            uamqp_transport = kwargs.pop("uamqp_transport", True)
+            self._amqp_transport = UamqpTransport if uamqp_transport else PyamqpTransport
+
 
         if partition_key and not isinstance(
             partition_key, (six.text_type, six.binary_type)
@@ -541,24 +538,14 @@
         )
         self._size = self._amqp_transport.get_batch_message_encoded_size(self._message)
         self._count = 0
-<<<<<<< HEAD
-        self._internal_events: List[Union[EventData, AmqpAnnotatedMessage]] = []
-
-    def __repr__(self):
-        # type: () -> str
-        batch_repr = "max_size_in_bytes={}, partition_id={}, partition_key={!r}, event_count={}".format(
-            self.max_size_in_bytes, self._partition_id, self._partition_key, self._count
-=======
         self._internal_events: List[
             Union[EventData, AmqpAnnotatedMessage]
         ] = []  # TODO: only used by uamqp
-        self._uamqp_message = None
 
     def __repr__(self) -> str:
         batch_repr = (
             f"max_size_in_bytes={self.max_size_in_bytes}, partition_id={self._partition_id}, "
             f"partition_key={self._partition_key!r}, event_count={self._count}"
->>>>>>> 8abde03a
         )
         return f"EventDataBatch({batch_repr})"
 
@@ -578,18 +565,12 @@
             )
             for m in batch_data
         ]
-<<<<<<< HEAD
-        batch_data_instance = cls(partition_key=partition_key)
-        for data in outgoing_batch_data:
-            batch_data_instance.add(data)
-=======
         batch_data_instance = cls(
             partition_key=partition_key, amqp_transport=amqp_transport
         )
 
         for event_data in outgoing_batch_data:
             batch_data_instance.add(event_data)
->>>>>>> 8abde03a
         return batch_data_instance
 
     def _load_events(self, events):
@@ -612,11 +593,12 @@
         return self._size
 
     @property
-    def message(self) -> LegacyBatchMessage:
-        if not self._uamqp_message:
-            message = AmqpAnnotatedMessage(message=Message(*self._message))
-            self._uamqp_message = LegacyBatchMessage(message)
-        return self._uamqp_message
+    def message(self) -> uamqp_BatchMessage:
+        return self._message
+
+    @message.setter
+    def message(self, value: uamqp_BatchMessage) -> None:
+        self._message = value
 
     def add(self, event_data: Union[EventData, AmqpAnnotatedMessage]) -> None:
         """Try to add an EventData to the batch.
@@ -666,13 +648,6 @@
                 f"EventDataBatch has reached its size limit: {self.max_size_in_bytes}"
             )
 
-<<<<<<< HEAD
-        self._internal_events.append(event_data)
-        self.message._body_gen.append(  # pylint: disable=protected-access
-            outgoing_event_data
-        )
-=======
         self._amqp_transport.add_batch(self, outgoing_event_data, event_data)
->>>>>>> 8abde03a
         self._size = size_after_add
         self._count += 1