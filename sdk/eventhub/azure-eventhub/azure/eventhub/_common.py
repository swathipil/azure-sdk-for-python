--- conflicted
+++ resolved
@@ -18,11 +18,6 @@
     TYPE_CHECKING,
     cast,
 )
-<<<<<<< HEAD
-=======
-from typing_extensions import TypedDict
-
->>>>>>> bc9bb078
 import six
 
 from ._utils import (
@@ -192,36 +187,6 @@
         event_str += " }"
         return event_str
 
-<<<<<<< HEAD
-=======
-    def __message_content__(self) -> MessageContent:
-        if self.body_type != AmqpMessageBodyType.DATA:
-            raise TypeError("`body_type` must be `AmqpMessageBodyType.DATA`.")
-        content = bytearray()
-        for c in self.body:  # type: ignore
-            content += c  # type: ignore
-        content_type = cast(str, self.content_type)
-        return {"content": bytes(content), "content_type": content_type}
-
-    @classmethod
-    def from_message_content(  # pylint: disable=unused-argument
-        cls,
-        content: bytes,
-        content_type: str,
-        **kwargs: Any
-    ) -> "EventData":
-        """
-        Creates an EventData object given content type and a content value to be set as body.
-
-        :param bytes content: The content value to be set as the body of the message.
-        :param str content_type: The content type to be set on the message.
-        :rtype: ~azure.eventhub.EventData
-        """
-        event_data = cls(content)
-        event_data.content_type = content_type
-        return event_data
-
->>>>>>> bc9bb078
     @classmethod
     def _from_message(cls, message, raw_amqp_message=None):
         # type: (Message, Optional[AmqpAnnotatedMessage]) -> EventData
@@ -644,12 +609,6 @@
                 )
             )
 
-<<<<<<< HEAD
         pyutils.add_batch(self.message, outgoing_event_data.message)
-=======
-        self.message._body_gen.append(  # pylint: disable=protected-access
-            outgoing_event_data
-        )
->>>>>>> bc9bb078
         self._size = size_after_add
         self._count += 1