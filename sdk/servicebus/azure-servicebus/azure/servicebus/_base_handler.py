--- conflicted
+++ resolved
@@ -438,11 +438,7 @@
         retried_times: int,
         last_exception: Exception,
         abs_timeout_time: Optional[float] = None,
-<<<<<<< HEAD
-        entity_name: str = None
-=======
         entity_name: Optional[str] = None
->>>>>>> fb1d02d4
     ) -> None:
         entity_name = entity_name or self._container_id
         backoff = _get_backoff_time(
