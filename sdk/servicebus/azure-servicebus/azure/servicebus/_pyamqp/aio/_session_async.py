--- conflicted
+++ resolved
@@ -226,18 +226,11 @@
             self._input_handles[frame[1]] = new_link
         except ValueError as e:
             # Reject Link
-<<<<<<< HEAD
-            _LOGGER.error(
+            _LOGGER.debug(
                 "[Connection:%s, Session:%s] Unable to attach new link: %r",
                 e,
                 self.network_trace_params["amqpConnection"],
                 self.network_trace_params["amqpSession"]
-=======
-            _LOGGER.debug(
-                    "Unable to attach new link: %r",
-                    e,
-                    extra=self.network_trace_params
->>>>>>> 46ab2122
             )
             await self._input_handles[frame[1]].detach()
 
