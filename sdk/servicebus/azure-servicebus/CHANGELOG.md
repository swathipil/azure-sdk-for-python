# Release History

## 7.11.2 (Unreleased)

### Features Added

### Breaking Changes

### Bugs Fixed

<<<<<<< HEAD
- Fixed a bug where `prefetch_count` was not being passed through correctly and caused messages to not return correctly when in `RECEIVE_AND_DELETE` mode ([#31712](https://github.com/Azure/azure-sdk-for-python/issues/31712), [#31711](https://github.com/Azure/azure-sdk-for-python/issues/31711)).
=======
- Fix the error `NoneType object has no attribute 'settle_messages'` which was raised when a connection was dropped due to a blocked process ([#30514](https://github.com/Azure/azure-sdk-for-python/issues/30514))
>>>>>>> 8c873934

### Other Changes

## 7.11.1 (2023-07-12)

### Bugs Fixed

- Fixed the error `end frame received on invalid channel` which was raised when a disconnect was sent by the service ([#30860](https://github.com/Azure/azure-sdk-for-python/pull/30860))
- Fixed the error `link already closed` which was raised when the client was closing and disconnecting from the service ([#30836](https://github.com/Azure/azure-sdk-for-python/pull/30836))

### Other Changes

- The error raised when attempting to complete a message with an expired lock received from a non-sessionful entity has been updated to the more fine-grained `MessageLockLostError` from the superclass `ServiceBusError`.

## 7.11.0 (2023-06-12)

### Features Added

- A new float keyword argument `socket_timeout` has been added to `get_queue_sender`, `get_queue_receiver`, `get_topic_sender`, and `get_subscription_receiver` on the sync and async `ServiceBusClient`.

### Bugs Fixed

- Fixed a bug where sending large messages failed on socket write timeout ([#30425](https://github.com/Azure/azure-sdk-for-python/issues/30425)).
- Fixed a bug where settling large messages failed due to  `delivery_id` being `None`.

### Other Changes

- Tracing updates:
  - Span links on receive/send spans now fall back to using `Diagnostic-Id` if the `traceparent` message application property is not found.
  - Span links will now still be created for receive/send spans even if no context propagation headers are found in message application properties.
  - The `component` attribute was removed from all spans.

## 7.10.0 (2023-05-09)

Version 7.10.0 is our first stable release of the Azure Service Bus client library based on a pure Python implemented AMQP stack.

### Features Added

- A new boolean keyword argument `uamqp_transport` has been added to sync and async `ServiceBusClient` constructors which indicates whether to use the `uamqp` library or the default pure Python AMQP library as the underlying transport.

### Breaking Changes

- Added the following as dependencies to be used for operations over websocket:
  - `websocket-client` for sync
  - `aiohttp` for async
- Removed uAMQP from required dependencies and added it as an optional dependency for use with the `uamqp_transport` keyword.

### Bugs Fixed

- Fixed a bug where sync and async `ServiceBusAdministrationClient` expected `credential` with `get_token` method returning `AccessToken.token` of type `bytes` and not `str`, now matching the documentation.
- Fixed a bug where `raw_amqp_message.header` and `message.header` properties on `ServiceReceivedBusMessage` were returned with `durable`, `first_acquirer`, and `priority` properties set by default, rather than the values returned by the service.
- Fixed a bug where `ServiceBusReceivedMessage` was not picklable (Issue #27947).

### Other Changes

- The `message` attribute on `ServiceBus`/`ServiceBusMessageBatch`/`ServiceBusReceivedMessage`, which previously exposed the `uamqp.Message`/`uamqp.BatchMessage`, has been deprecated.
  - `LegacyMessage`/`LegacyBatchMessage` objects returned by the `message` attribute on `ServiceBus`/`ServiceBusMessageBatch` have been introduced to help facilitate the transition.
- Removed uAMQP from required dependencies.
- Adding `uamqp >= 1.6.3` as an optional dependency for use with the `uamqp_transport` keyword.
 - Updated tracing ([#29995](https://github.com/Azure/azure-sdk-for-python/pull/29995)):
   - Additional attributes added to existing spans:
     - `messaging.system` - messaging system (i.e., `servicebus`)
     - `messaging.operation` - type of operation (i.e., `publish`, `receive`, or `settle`)
     - `messaging.batch.message_count` - number of messages sent or received (if more than one)
   - A span will now be created upon calls to the service that settle messages.
     - The span name will contain the settlement operation (e.g., `ServiceBus.complete`)
     - The span will contain `az.namespace`, `messaging.destination.name`, `net.peer.name`, `messaging.system`, and `messaging.operation` attributes.
   - All `send` spans now contain links to `message` spans. Now, `message` spans will no longer contain a link to the `send` span.

## 7.10.0b1 (2023-04-13)

### Features Added

- A new boolean keyword argument `uamqp_transport` has been added to sync and async `ServiceBusClient` constructors which indicates whether to use the `uamqp` library or the default pure Python AMQP library as the underlying transport.

### Bugs Fixed

- Fixed a bug where sync and async `ServiceBusAdministrationClient` expected `credential` with `get_token` method returning `AccessToken.token` of type `bytes` and not `str`, now matching the documentation.
- Fixed a bug where `raw_amqp_message.header` and `message.header` properties on `ServiceReceivedBusMessage` were returned with `durable`, `first_acquirer`, and `priority` properties set by default, rather than the values returned by the service.

### Other Changes

- The `message` attribute on `ServiceBus`/`ServiceBusMessageBatch`/`ServiceBusReceivedMessage`, which previously exposed the `uamqp.Message`/`uamqp.BatchMessage`, has been deprecated.
  - `LegacyMessage`/`LegacyBatchMessage` objects returned by the `message` attribute on `ServiceBus`/`ServiceBusMessageBatch` have been introduced to help facilitate the transition.
- Removed uAMQP from required dependencies.
- Adding `uamqp >= 1.6.3` as an optional dependency for use with the `uamqp_transport` keyword.

## 7.9.0 (2023-04-11)

### Breaking Changes

- Client side validation of input is now disabled by default for the sync and async `ServiceBusAdministrationClient`. This means there will be no `msrest.exceptions.ValidationError` raised by the `ServiceBusAdministrationClient` in the case of malformed input. An `azure.core.exceptions.HttpResponseError` may now be raised if the server refuses the request.

### Bugs Fixed

- Fixed a bug where enum members in `azure.servicebus.management` were not following uppercase convention.

### Other Changes

- All pure Python AMQP stack related changes have been removed and will be added back in the next version.
- Updated minimum `azure-core` version to 1.24.0.
- Removed `msrest` dependency.
- Removed `azure-common` dependency.

## 7.9.0b1 (2023-03-09)

### Features Added

- Iterator receiving from Service Bus entities has been added back in.

## 7.8.3 (2023-03-09)

### Bugs Fixed

- Fixed a bug where asynchronous method to add distributed tracing attributes was not being awaited (Issue #28738).

## 7.8.2 (2023-01-10)

### Bugs Fixed

- Fixed a bug that would cause an exception when `None` was sent to `set_state` instead of clearing session state (Issue #27582).

### Other Changes

- Updated uAMQP dependency to 1.6.3.
  - Added support for Python 3.11.

## 7.9.0a1 (2022-10-11)

Version 7.9.0a1 is our first efforts to build an Azure Service Bus client library based on a pure Python implemented AMQP stack.

### Breaking Changes

- The following features have been temporarily pulled out which will be added back in future previews as we work towards a stable release:
  - Iterator receiving from Service Bus entities.

### Other Changes

- uAMQP dependency is removed.

## 7.8.1 (2022-10-11)

This version and all future versions will require Python 3.7+. Python 3.6 is no longer supported.

### Bugs Fixed

- Fixed bug on async `ServiceBusClient` where `custom_endpoint_address` and `connection_verify` kwargs were not being passed through correctly. (Issue #26015)

## 7.8.0 (2022-07-06)

This version will be the last version to officially support Python 3.6, future versions will require Python 3.7+.

### Features Added

- In `ServiceBusClient`, `get_queue_receiver`, `get_subscription_receiver`, `get_queue_sender`, and `get_topic_sender` now accept
an optional `client_identifier` argument which allows for specifying a custom identifier for the respective sender or receiver. It can
be useful during debugging as Service Bus associates the id with errors and helps with easier correlation.
- `ServiceBusReceiver` and `ServiceBusSender` have an added property `client_identifier` which returns the `client_identifier` for the current instance.

## 7.7.0 (2022-06-07)

### Bugs Fixed

- Fixed bug to make AMQP exceptions retryable by default, if condition is not non-retryable, to ensure that InternalServerErrors are retried.

### Features Added

- The `ServiceBusClient` constructor now accepts optional `custom_endpoint_address` argument
which allows for specifying a custom endpoint to use when communicating with the Service Bus service,
and is useful when your network does not allow communicating to the standard Service Bus endpoint.
- The `ServiceBusClient`constructor now accepts optional `connection_verify` argument
which allows for specifying the path to the custom CA_BUNDLE file of the SSL certificate which is used to authenticate
the identity of the connection endpoint.

## 7.6.1 (2022-04-11)

### Other Changes

- Improved receiving by releasing messages from internal buffer when the `prefetch_count` of `ServiceBusReceiver`  is set 0 and there is no active receive call, this helps avoid receiving expired messages and incrementing delivery count of a message.

## 7.6.0 (2022-02-10)

### Features Added

- Introduce `ServiceBusMessageState` enum that can assume the values of `active`, `scheduled` or `deferred`.
- Add `state` property in `ServiceBusReceivedMessage`.

## 7.5.0 (2022-01-12)

This version and all future versions will require Python 3.6+. Python 2.7 is no longer supported.

### Features Added

- Added support for fixed (linear) retry backoff:
  - Sync/async `ServiceBusClient` constructors and `from_connection_string` take `retry_mode` as a keyword argument.
- Added new enum class `ServiceBusSessionFilter`, which is the type of existing `NEXT_AVAILABLE_SESSION` value.

### Bugs Fixed

- Fixed bug that when setting `ServiceBusMessage.time_to_live` with value being `datetime.timedelta`, `total_seconds` should be respected (PR #21869, thanks @jyggen).

### Other Changes

- Improved token refresh timing to prevent potentially blocking main flow when the token is about to get expired soon.
- Updated uAMQP dependency to 1.5.1.

## 7.4.0 (2021-11-09)

### Features Added

- GA the support to create and update queues and topics of large message size to `ServiceBusAdministrationClient`. This feature is only available for Service Bus of Premium Tier.
  - Methods`create_queue`, `create_topic`, `update_queue`, `update_topic` on `ServiceBusAdministrationClient` now take a new keyword argument `max_message_size_in_kilobytes`.
  - `QueueProperties` and `TopicProperties` now have a new instance variable `max_message_size_in_kilobytes`.
- The constructor of`ServiceBusAdministrationClient` as well as `ServiceBusAdministrationClient.from_connection_string` now take keyword argument `api_version` to configure the Service Bus API version. Supported service versions are "2021-05" and "2017-04".
- Added new enum class `azure.servicebus.management.ApiVersion` to represent the supported Service Bus API versions.

### Bugs Fixed

- Fixed bug that `ServiceBusReceiver` can not connect to sessionful entity with session id being empty string.
- Fixed bug that `ServiceBusMessage.partition_key` can not parse empty string properly.

## 7.4.0b1 (2021-10-06)

### Features Added

- Added support to create and update queues and topics of large message size to `ServiceBusAdministrationClient`. This feature is only available for Service Bus of Premium Tier.
  - Methods`create_queue`, `create_topic`, `update_queue`, `update_topic` on `ServiceBusAdministrationClient` now take a new keyword argument `max_message_size_in_kilobytes`.
  - `QueueProperties` and `TopicProperties` now have a new instance variable `max_message_size_in_kilobytes`.

## 7.3.4 (2021-10-06)

### Other Changes

- Updated uAMQP dependency to 1.4.3.
  - Added support for Python 3.10.
  - Fixed memory leak in win32 socketio and tlsio (issue #19777).
  - Fixed memory leak in the process of converting AMQPValue into string (issue #19777).

## 7.3.3 (2021-09-08)

### Bugs Fixed

- Improved memory usage of `ServiceBusClient` to automatically discard spawned `ServiceBusSender` or `ServiceBusReceiver` from its handler set when no strong reference to the sender or receiver exists anymore.
- Reduced CPU load of `azure.servicebus.AutoLockRenewer` during lock renewal.

## 7.3.2 (2021-08-10)

### Bugs Fixed

- Fixed a bug that `azure.servicebus.aio.AutoLockRenewer` crashes on disposal if no messages have been registered (#19642).
- Fixed a bug that `azure.servicebus.AutoLockRenewer` only supports auto lock renewal for `max_workers` amount of messages/sessions at a time (#19362).

## 7.3.1 (2021-07-07)

### Fixed

- Fixed a bug that when setting `ServiceBusMessage.partition_key`, input value should be not validated against `session_id` of None (PR #19233, thanks @bishnu-shb).
- Fixed a bug that setting `ServiceBusMessage.time_to_live` causes OverflowError error on Ubuntu 20.04.
- Fixed a bug that `AmqpAnnotatedProperties.creation_time` and `AmqpAnnotatedProperties.absolute_expiry_time` should be calculated in the unit of milliseconds instead of seconds.
- Updated uAMQP dependency to 1.4.1.
  - Fixed a bug that attributes creation_time, absolute_expiry_time and group_sequence on MessageProperties should be compatible with integer types on Python 2.7.

## 7.3.0 (2021-06-08)

**New Features**

- Support for sending AMQP annotated message which allows full access to the AMQP message fields is now GA.
  - Introduced new namespace `azure.servicebus.amqp`.
  - Introduced new classes `azure.servicebus.amqp.AmqpMessageHeader` and `azure.servicebus.amqp.AmqpMessageProperties` for accessing amqp header and properties.

**Breaking Changes from 7.2.0b1**
  - Renamed and moved `azure.servicebus.AMQPAnnotatedMessage` to `azure.servicebus.amqp.AmqpAnnotatedMessage`.
  - Renamed and moved `azure.servicebus.AMQPMessageBodyType` to `azure.servicebus.amqp.AmqpMessageBodyType`.
  - `AmqpAnnotatedMessage.header` returns `azure.servicebus.amqp.AmqpMessageHeader` instead of `uamqp.message.MessageHeader`.
  - `AmqpAnnotatedMessage.properties` returns `azure.servicebus.amqp.AmqpMessageProperties` instead of `uamqp.message.MessageProperties`.
  - `raw_amqp_message` on `ServiceBusMessage` and `ServiceBusReceivedMessage` is now a read-only property instead of an instance variable.

**Bug Fixes**

* Fixed a bug that `ServiceBusReceiver` iterator stops iteration after recovery from connection error (#18795).

## 7.2.0 (2021-05-13)

The preview features related to AMQPAnnotatedMessage introduced in 7.2.0b1 are not included in this version.

**New Features**

* Added support for using `azure.core.credentials.AzureNamedKeyCredential` as credential for authenticating the clients.
* Support for using `azure.core.credentials.AzureSasCredential` as credential for authenticating the clients is now GA.
* `ServiceBusAdministrationClient.update_*` methods now accept keyword arguments to override the properties specified in the model instance.

**Bug Fixes**

* Fixed a bug where `update_queue` and `update_subscription` methods were mutating the properties `forward_to` and `forward_dead_lettered_messages_to` of the model instance when those properties are entities instead of full paths.
* Improved the `repr` on `ServiceBusMessage` and `ServiceBusReceivedMessage` to show more meaningful text.
* Updated uAMQP dependency to 1.4.0.
  - Fixed memory leaks in the process of link attach where source and target cython objects are not properly deallocated (#15747).
  - Improved management operation callback not to parse description value of non AMQP_TYPE_STRING type as string (#18361).

**Notes**

* Updated azure-core dependency to 1.14.0.

## 7.2.0b1 (2021-04-07)

**New Features**

* Added support for using `azure.core.credentials.AzureSasCredential` as credential for authenticating the clients.
* Added support for sending AMQP annotated message which allows full access to the AMQP message fields.
  -`azure.servicebus.AMQPAnnotatedMessage` is now made public and could be instantiated for sending.
* Added new enum class `azure.servicebus.AMQPMessageBodyType` to represent the body type of the message message which includes:
  - `DATA`: The body of message consists of one or more data sections and each section contains opaque binary data.
  - `SEQUENCE`: The body of message consists of one or more sequence sections and each section contains an arbitrary number of structured data elements.
  - `VALUE`: The body of message consists of one amqp-value section and the section contains a single AMQP value.
* Added new property `body_type` on `azure.servicebus.ServiceBusMessage` and `azure.servicebus.ReceivedMessage` which returns `azure.servicebus.AMQPMessageBodyType`.

## 7.1.1 (2021-04-07)

This version and all future versions will require Python 2.7 or Python 3.6+, Python 3.5 is no longer supported.

**New Features**

* Updated `forward_to` and `forward_dead_lettered_messages_to` parameters in `create_queue`, `update_queue`, `create_subscription`, and `update_subscription` methods on sync and async `ServiceBusAdministrationClient` to accept entities as well, rather than only full paths. In the case that an entity is passed in, it is assumed that the entity exists within the same namespace used for constructing the `ServiceBusAdministrationClient`.

**Bug Fixes**

* Updated uAMQP dependency to 1.3.0.
  - Fixed bug that sending message of large size triggering segmentation fault when the underlying socket connection is lost (#13739, #14543).
  - Fixed bug in link flow control where link credit and delivery count should be calculated based on per message instead of per transfer frame (#16934).

## 7.1.0 (2021-03-09)

This version will be the last version to officially support Python 3.5, future versions will require Python 2.7 or Python 3.6+.

**New Features**

* Updated the following methods so that lists and single instances of Mapping representations are accepted for corresponding strongly-typed object arguments (PR #14807, thanks @bradleydamato):
  - `update_queue`, `update_topic`, `update_subscription`, and `update_rule` on `ServiceBusAdministrationClient` accept Mapping representations of `QueueProperties`, `TopicProperties`, `SubscriptionProperties`, and `RuleProperties`, respectively.
  - `send_messages` and `schedule_messages` on both sync and async versions of `ServiceBusSender` accept a list of or single instance of Mapping representations of `ServiceBusMessage`.
  - `add_message` on `ServiceBusMessageBatch` now accepts a Mapping representation of `ServiceBusMessage`.

**BugFixes**

* Operations failing due to `uamqp.errors.LinkForceDetach` caused by no activity on the connection for 10 minutes will now be retried internally except for the session receiver case.
* `uamqp.errors.AMQPConnectionError` errors with condition code `amqp:unknown-error` are now categorized into `ServiceBusConnectionError` instead of the general `ServiceBusError`.
* The `update_*` methods on `ServiceBusManagementClient` will now raise a `TypeError` rather than an `AttributeError` in the case of unsupported input type.

## 7.0.1 (2021-01-12)

**BugFixes**

* `forward_to` and `forward_dead_lettered_messages_to` will no longer cause authorization errors when used in `ServiceBusAdministrationClient` for queues and subscriptions (#15543).
* Updated uAMQP dependency to 1.2.13.
  - Fixed bug that macOS was unable to detect network error (#15473).
  - Fixed bug that `uamqp.ReceiveClient` and `uamqp.ReceiveClientAsync` receive messages during connection establishment (#15555).
  - Fixed bug where connection establishment on macOS with Clang 12 triggering unrecognized selector exception (#15567).
  - Fixed bug in accessing message properties triggering segmentation fault when the underlying C bytes are NULL (#15568).

## 7.0.0 (2020-11-23)

> **Note:** This is the GA release of the `azure-servicebus` package, rolling out the official API surface area constructed over the prior preview releases.  Users migrating from `v0.50` are advised to view the [migration guide](https://github.com/Azure/azure-sdk-for-python/tree/main/sdk/servicebus/azure-servicebus/migration_guide.md).

**New Features**

* `sub_queue` and `receive_mode` may now be passed in as a valid string (as defined by their respective enum type) as well as their enum form when constructing `ServiceBusReceiver`.
* Added support for Distributed Tracing of send, receive, and schedule scenarios.

**Breaking Changes**

* `ServiceBusSender` and `ServiceBusReceiver` are no longer reusable and will raise `ValueError` when trying to operate on a closed handler.
* Rename `ReceiveMode` to `ServiceBusReceiveMode` and `SubQueue` to `ServiceBusSubQueue`, and convert their enum values from ints to human-readable strings.
* Rename enum values `DeadLetter` to `DEAD_LETTER`, `TransferDeadLetter` to `TRANSFER_DEAD_LETTER`, `PeekLock` to `PEEK_LOCK` and `ReceiveAndDelete` to `RECEIVE_AND_DELETE` to conform to sdk guidelines going forward.
* `send_messages`, `schedule_messages`, `cancel_scheduled_messages` and `receive_deferred_messages` now performs a no-op rather than raising a `ValueError` if provided an empty list of messages or an empty batch.
* `ServiceBusMessage.amqp_annotated_message` has been renamed to `ServiceBusMessage.raw_amqp_message` to normalize with other SDKs.
* Redesigned error hierarchy based on the service-defined error condition:
  - `MessageAlreadySettled` now inherits from `ValueError` instead of `ServiceBusMessageError` as it's a client-side validation.
  - Removed `NoActiveSession` which is now replaced by `OperationTimeoutError` as the client times out when trying to connect to any available session.
  - Removed `ServiceBusMessageError` as error condition based exceptions provide comprehensive error information.
  - Removed `MessageSettleFailed` as error condition based exceptions provide comprehensive error information.
  - Removed `MessageSendFailed` as error condition based exceptions provide comprehensive error information.
  - Renamed `MessageContentTooLarge` to `MessageSizeExceededError` to be consistent with the term defined by the service.
  - Renamed `MessageLockExpired` to `MessageLockLostError` to be consistent with the term defined by the service.
  - Renamed `SessionLockExpired` to `SessionLockLostError` to be consistent with the term defined by the service.
  - Introduced `MessageNotFoundError` which would be raised when the requested message was not found.
  - Introduced `MessagingEntityNotFoundError` which would be raised when a Service Bus resource cannot be found by the Service Bus service.
  - Introduced `MessagingEntityDisabledError` which would be raised when the Messaging Entity is disabled.
  - Introduced `MessagingEntityAlreadyExistsError` which would be raised when an entity with the same name exists under the same namespace.
  - Introduced `ServiceBusQuotaExceededError` which would be raised when a Service Bus resource has been exceeded while interacting with the Azure Service Bus service.
  - Introduced `ServiceBusServerBusyError` which would be raised when the Azure Service Bus service reports that it is busy in response to a client request to perform an operation.
  - Introduced `ServiceBusCommunicationError` which would be raised when there was a general communications error encountered when interacting with the Azure Service Bus service.
  - Introduced `SessionCannotBeLockedError` which would be raised when the requested session cannot be locked.
* Introduced new client side validation on certain use cases:
  - `ServiceBusMessage` will now raise a `TypeError` when provided an invalid body type.  Valid bodies are strings, bytes, and None.  Lists are no longer accepted, as they simply concatenated the contents prior.
  - An improper `receive_mode` value will now raise `ValueError` instead of `TypeError` in line with supporting extensible enums.
  - Setting `ServiceBusMessage.partition_key` to a value different than `session_id` on the message instance now raises `ValueError`.
  - `ServiceBusClient.get_queue/topic_sender` and `ServiceBusClient.get_queue/subscription_receiver` will now
raise `ValueError` if the `queue_name` or `topic_name` does not match the `EntityPath` in the connection string used to construct the `ServiceBusClient`.
  - Settling a message that has been peeked will raise `ValueError`.
  - Settling a message or renewing a lock on a message received in `RECEIVE_AND_DELETE` receive mode will raise `ValueError`.
  - Setting `session_id`, `reply_to_session_id`, `message_id` and `partition_key` on `ServiceBusMessage` longer than 128 characters will raise `ValueError`.
* `ServiceBusReceiver.get_streaming_message_iter` has been made internal for the time being to assess use patterns before committing to back-compatibility; messages may still be iterated over in equivalent fashion by iterating on the receiver itself.

**BugFixes**

* `ServiceBusAdministrationClient.create_rule` by default now creates a `TrueRuleFilter` rule.
* FQDNs and Connection strings are now supported even with strippable whitespace or protocol headers (e.g. 'sb://').
* Using parameter `auto_lock_renewer` on a sessionful receiver alongside `ReceiveMode.ReceiveAndDelete` will no longer fail during receipt due to failure to register the message with the renewer.

## 7.0.0b8 (2020-11-05)

**New Features**

* Added support for `timeout` parameter on the following operations:
  - `ServiceBusSender`: `send_messages`, `schedule_messages` and `cancel_scheduled_messages`
  - `ServiceBusReceiver`: `receive_deferred_messages`, `peek_messages` and `renew_message_lock`
  - `ServiceBusSession`: `get_state`, `set_state` and `renew_lock`
* `azure.servicebus.exceptions.ServiceBusError` now inherits from `azure.core.exceptions.AzureError`.
* Added a `parse_connection_string` method which parses a connection string into a properties bag containing its component parts
* Add support for `auto_lock_renewer` parameter on `get_queue_receiver` and `get_subscription_receiver` calls to allow auto-registration of messages and sessions for auto-renewal.

**Breaking Changes**

* Renamed `AutoLockRenew` to `AutoLockRenewer`.
* Removed class `ServiceBusSessionReceiver` which is now unified within class `ServiceBusReceiver`.
  - Removed methods `ServiceBusClient.get_queue_session_receiver` and `ServiceBusClient.get_subscription_session_receiver`.
  - `ServiceBusClient.get_queue_receiver` and `ServiceBusClient.get_subscription_receiver` now take keyword parameter `session_id` which must be set when getting a receiver for the sessionful entity.
* The parameter `inner_exception` that `ServiceBusError.__init__` takes is now renamed to `error`.
* Renamed `azure.servicebus.exceptions.MessageError` to `azure.servicebus.exceptions.ServiceBusMessageError`
* Removed error `azure.servicebus.exceptions.ServiceBusResourceNotFound` as `azure.core.exceptions.ResourceNotFoundError` is now raised when a Service Bus
resource does not exist when using the `ServiceBusAdministrationClient`.
* Renamed `Message` to `ServiceBusMessage`.
* Renamed `ReceivedMessage` to `ServiceBusReceivedMessage`.
* Renamed `BatchMessage` to `ServiceBusMessageBatch`.
  - Renamed method `add` to `add_message` on the class.
* Removed class `PeekedMessage`.
* Removed class `ReceivedMessage` under module `azure.servicebus.aio`.
* Renamed `ServiceBusSender.create_batch` to `ServiceBusSender.create_message_batch`.
* Exceptions `MessageSendFailed`, `MessageSettleFailed` and `MessageLockExpired`
 now inherit from `azure.servicebus.exceptions.ServiceBusMessageError`.
* `get_state` in `ServiceBusSession` now returns `bytes` instead of a `string`.
* `ServiceBusReceiver.receive_messages/get_streaming_message_iter` and
 `ServiceBusClient.get_<queue/subscription>_receiver` now raises ValueError if the given `max_wait_time` is less than or equal to 0.
* Message settlement methods are moved from `ServiceBusMessage` to `ServiceBusReceiver`:
  - Use `ServiceBusReceiver.complete_message` instead of `ServiceBusReceivedMessage.complete` to complete a message.
  - Use `ServiceBusReceiver.abandon_message` instead of `ServiceBusReceivedMessage.abandon` to abandon a message.
  - Use `ServiceBusReceiver.defer_message` instead of `ServiceBusReceivedMessage.defer` to defer a message.
  - Use `ServiceBusReceiver.dead_letter_message` instead of `ServiceBusReceivedMessage.dead_letter` to dead letter a message.
* Message settlement methods (`complete_message`, `abandon_message`, `defer_message` and `dead_letter_message`)
and methods that use amqp management link for request like `schedule_messages`, `received_deferred_messages`, etc.
now raise more concrete exception other than `MessageSettleFailed` and `ServiceBusError`.
* Message `renew_lock` method is moved from `ServiceBusMessage` to `ServiceBusReceiver`:
  - Changed `ServiceBusReceivedMessage.renew_lock` to `ServiceBusReceiver.renew_message_lock`
* `AutoLockRenewer.register` now takes `ServiceBusReceiver` as a positional parameter.
* Removed `encoding` support from `ServiceBusMessage`.
* `ServiceBusMessage.amqp_message` has been renamed to `ServiceBusMessage.amqp_annotated_message` for cross-sdk consistency.
* All `name` parameters in `ServiceBusAdministrationClient` are now precisely specified ala `queue_name` or `rule_name`
* `ServiceBusMessage.via_partition_key` is no longer exposed, this is pending a full implementation of transactions as it has no external use. If needed, the underlying value can still be accessed in `ServiceBusMessage.amqp_annotated_message.annotations`.
* `ServiceBusMessage.properties` has been renamed to `ServiceBusMessage.application_properties` for consistency with service verbiage.
* Sub-client (`ServiceBusSender` and `ServiceBusReceiver`) `from_connection_string` initializers have been made internal until needed. Clients should be initialized from root `ServiceBusClient`.
* `ServiceBusMessage.label` has been renamed to `ServiceBusMessage.subject`.
* `ServiceBusMessage.amqp_annotated_message` has had its type renamed from `AMQPMessage` to `AMQPAnnotatedMessage`
* `AutoLockRenewer` `timeout` parameter is renamed to `max_lock_renew_duration`
* Attempting to autorenew a non-renewable message, such as one received in `ReceiveAndDelete` mode, or configure auto-autorenewal on a `ReceiveAndDelete` receiver, will raise a `ValueError`.
* The default value of parameter `max_message_count` on `ServiceBusReceiver.receive_messages` is now `1` instead of `None` and will raise ValueError if the given value is less than or equal to 0.

**BugFixes**

* Updated uAMQP dependency to 1.2.12.
  - Added support for Python 3.9.
  - Fixed bug where amqp message `footer` and `delivery_annotation` were not encoded into the outgoing payload.

## 7.0.0b7 (2020-10-05)

**Breaking Changes**

* Passing any type other than `ReceiveMode` as parameter `receive_mode` now throws a `TypeError` instead of `AttributeError`.
* Administration Client calls now take only entity names, not `<Entity>Descriptions` as well to reduce ambiguity in which entity was being acted on. TypeError will now be thrown on improper parameter types (non-string).
* `AMQPMessage` (`Message.amqp_message`) properties are now read-only, changes of these properties would not be reflected in the underlying message.  This may be subject to change before GA.

## 7.0.0b6 (2020-09-10)

**New Features**

* `renew_lock()` now returns the UTC datetime that the lock is set to expire at.
* `receive_deferred_messages()` can now take a single sequence number as well as a list of sequence numbers.
* Messages can now be sent twice in succession.
* Connection strings used with `from_connection_string` methods now support using the `SharedAccessSignature` key in leiu of `sharedaccesskey` and `sharedaccesskeyname`, taking the string of the properly constructed token as value.
* Internal AMQP message properties (header, footer, annotations, properties, etc) are now exposed via `Message.amqp_message`

**Breaking Changes**

* Renamed `prefetch` to `prefetch_count`.
* Renamed `ReceiveSettleMode` enum to `ReceiveMode`, and respectively the `mode` parameter to `receive_mode`.
* `retry_total`, `retry_backoff_factor` and `retry_backoff_max` are now defined at the `ServiceBusClient` level and inherited by senders and receivers created from it.
* No longer export `NEXT_AVAILABLE` in `azure.servicebus` module.  A null `session_id` will suffice.
* Renamed parameter `message_count` to `max_message_count` as fewer messages may be present for method `peek_messages()` and `receive_messages()`.
* Renamed `PeekMessage` to `PeekedMessage`.
* Renamed `get_session_state()` and `set_session_state()` to `get_state()` and `set_state()` accordingly.
* Renamed parameter `description` to `error_description` for method `dead_letter()`.
* Renamed properties `created_time` and `modified_time` to `created_at_utc` and `modified_at_utc` within `AuthorizationRule` and `NamespaceProperties`.
* Removed parameter `requires_preprocessing` from `SqlRuleFilter` and `SqlRuleAction`.
* Removed property `namespace_type` from `NamespaceProperties`.
* Rename `ServiceBusManagementClient` to `ServiceBusAdministrationClient`
* Attempting to call `send_messages` on something not a `Message`, `BatchMessage`, or list of `Message`s, will now throw a `TypeError` instead of `ValueError`
* Sending a message twice will no longer result in a MessageAlreadySettled exception.
* `ServiceBusClient.close()` now closes spawned senders and receivers.
* Attempting to initialize a sender or receiver with a different connection string entity and specified entity (e.g. `queue_name`) will result in an AuthenticationError
* Remove `is_anonymous_accessible` from management entities.
* Remove `support_ordering` from `create_queue` and `QueueProperties`
* Remove `enable_subscription_partitioning` from `create_topic` and `TopicProperties`
* `get_dead_letter_[queue,subscription]_receiver()` has been removed.  To connect to a dead letter queue, utilize the `sub_queue` parameter of `get_[queue,subscription]_receiver()` provided with a value from the `SubQueue` enum
* No longer export `ServiceBusSharedKeyCredential`
* Rename `entity_availability_status` to `availability_status`

## 7.0.0b5 (2020-08-10)

**New Features**

* Added new properties to Message, PeekMessage and ReceivedMessage: `content_type`, `correlation_id`, `label`,
`message_id`, `reply_to`, `reply_to_session_id` and `to`. Please refer to the docstring for further information.
* Added new properties to PeekMessage and ReceivedMessage: `enqueued_sequence_number`, `dead_letter_error_description`,
`dead_letter_reason`, `dead_letter_source`, `delivery_count` and `expires_at_utc`. Please refer to the docstring for further information.
* Added support for sending received messages via `ServiceBusSender.send_messages`.
* Added `on_lock_renew_failure` as a parameter to `AutoLockRenew.register`, taking a callback for when the lock is lost non-intentially (e.g. not via settling, shutdown, or autolockrenew duration completion).
* Added new supported value types int, float, datetime and timedelta for `CorrelationFilter.properties`.
* Added new properties `parameters` and `requires_preprocessing` to `SqlRuleFilter` and `SqlRuleAction`.
* Added an explicit method to fetch the continuous receiving iterator, `get_streaming_message_iter()` such that `max_wait_time` can be specified as an override.

**Breaking Changes**

* Removed/Renamed several properties and instance variables on Message (the changes applied to the inherited Message type PeekMessage and ReceivedMessage).
  - Renamed property `user_properties` to `properties`
      - The original instance variable `properties` which represents the AMQP properties now becomes an internal instance variable `_amqp_properties`.
  - Removed property `enqueue_sequence_number`.
  - Removed property `annotations`.
  - Removed instance variable `header`.
* Removed several properties and instance variables on PeekMessage and ReceivedMessage.
  - Removed property `partition_id` on both type.
  - Removed property `settled` on both type.
  - Removed instance variable `received_timestamp_utc` on both type.
  - Removed property `settled` on `PeekMessage`.
  - Removed property `expired` on `ReceivedMessage`.
* `AutoLockRenew.sleep_time` and `AutoLockRenew.renew_period` have been made internal as `_sleep_time` and `_renew_period` respectively, as it is not expected a user will have to interact with them.
* `AutoLockRenew.shutdown` is now `AutoLockRenew.close` to normalize with other equivalent behaviors.
* Renamed `QueueDescription`, `TopicDescription`, `SubscriptionDescription` and `RuleDescription` to `QueueProperties`, `TopicProperties`, `SubscriptionProperties`, and `RuleProperties`.
* Renamed `QueueRuntimeInfo`, `TopicRuntimeInfo`, and `SubscriptionRuntimeInfo` to `QueueRuntimeProperties`, `TopicRuntimeProperties`, and `SubscriptionRuntimeProperties`.
* Removed param `queue` from `create_queue`, `topic` from `create_topic`, `subscription` from `create_subscription` and `rule` from `create_rule`
 of `ServiceBusManagementClient`. Added param `name` to them and keyword arguments for queue properties, topic properties, subscription properties and rule properties.
* Removed model class attributes related keyword arguments from `update_queue` and `update_topic` of `ServiceBusManagementClient`. This is to encourage utilizing the model class instance instead as returned from a create_\*, list_\* or get_\* operation to ensure it is properly populated.  Properties may still be modified.
* Model classes `QueueProperties`, `TopicProperties`, `SubscriptionProperties` and `RuleProperties` require all arguments to be present for creation.  This is to protect against lack of partial updates by requiring all properties to be specified.
* Renamed `idle_timeout` in `get_<queue/subscription>_receiver()` to `max_wait_time` to normalize with naming elsewhere.
* Updated uAMQP dependency to 1.2.10 such that the receiver does not shut down when generator times out, and can be received from again.

## 7.0.0b4 (2020-07-06)

**New Features**

* Added support for management of topics, subscriptions, and rules.
* `receive_messages()` (formerly `receive()`) now supports receiving a batch of messages (`max_batch_size` > 1) without the need to set `prefetch` parameter during `ServiceBusReceiver` initialization.

**BugFixes**

* Fixed bug where sync `AutoLockRenew` does not shutdown itself timely.
* Fixed bug where async `AutoLockRenew` does not support context manager.

**Breaking Changes**

* Renamed `receive()`, `peek()` `schedule()` and `send()` to `receive_messages()`, `peek_messages()`, `schedule_messages()` and `send_messages()` to align with other service bus SDKs.
* `receive_messages()` (formerly `receive()`) no longer raises a `ValueError` if `max_batch_size` is less than the `prefetch` parameter set during `ServiceBusReceiver` initialization.

## 7.0.0b3 (2020-06-08)

**New Features**

* Added support for management of queue entities.
    - Use `azure.servicebus.management.ServiceBusManagementClient` (`azure.servicebus.management.aio.ServiceBusManagementClient` for aio) to create, update, delete, list queues and get settings as well as runtime information of queues under a ServiceBus namespace.
* Added methods `get_queue_deadletter_receiver` and `get_subscription_deadletter_receiver` in `ServiceBusClient` to get a `ServiceBusReceiver` for the dead-letter sub-queue of the target entity.

**BugFixes**

* Updated uAMQP dependency to 1.2.8.
    * Fixed bug where reason and description were not being set when dead-lettering messages.

## 7.0.0b2 (2020-05-04)

**New Features**

* Added method `get_topic_sender` in `ServiceBusClient` to get a `ServiceBusSender` for a topic.
* Added method `get_subscription_receiver` in `ServiceBusClient` to get a `ServiceBusReceiver` for a subscription under specific topic.
* Added support for scheduling messages and scheduled message cancellation.
    - Use `ServiceBusSender.schedule(messages, schedule_time_utc)` for scheduling messages.
    - Use `ServiceBusSender.cancel_scheduled_messages(sequence_numbers)` for scheduled messages cancellation.
* `ServiceBusSender.send()` can now send a list of messages in one call, if they fit into a single batch.  If they do not fit a `ValueError` is thrown.
* `BatchMessage.add()` and `ServiceBusSender.send()` would raise `MessageContentTooLarge` if the content is over-sized.
* `ServiceBusReceiver.receive()` raises `ValueError` if its param `max_batch_size` is greater than param `prefetch` of `ServiceBusClient`.
* Added exception classes `MessageError`, `MessageContentTooLarge`, `ServiceBusAuthenticationError`.
   - `MessageError`: when you send a problematic message, such as an already sent message or an over-sized message.
   - `MessageContentTooLarge`: when you send an over-sized message. A subclass of `ValueError` and `MessageError`.
   - `ServiceBusAuthenticationError`: on failure to be authenticated by the service.
* Removed exception class `InvalidHandlerState`.

**BugFixes**

* Fixed bug where http_proxy and transport_type in ServiceBusClient are not propagated into Sender/Receiver creation properly.
* Updated uAMQP dependency to 1.2.7.
    * Fixed bug in setting certificate of tlsio on MacOS. #7201
    * Fixed bug that caused segmentation fault in network tracing on MacOS when setting `logging_enable` to `True` in `ServiceBusClient`.

**Breaking Changes**

* Session receivers are now created via their own top level functions, e.g. `get_queue_sesison_receiver` and `get_subscription_session_receiver`.  Non session receivers no longer take session_id as a paramter.
* `ServiceBusSender.send()` no longer takes a timeout parameter, as it should be redundant with retry options provided when creating the client.
* Exception imports have been removed from module `azure.servicebus`. Import from `azure.servicebus.exceptions` instead.
* `ServiceBusSender.schedule()` has swapped the ordering of parameters `schedule_time_utc` and `messages` for better consistency with `send()` syntax.

## 7.0.0b1 (2020-04-06)

Version 7.0.0b1 is a preview of our efforts to create a client library that is user friendly and idiomatic to the Python ecosystem. The reasons for most of the changes in this update can be found in the Azure SDK Design Guidelines for Python. For more information, please visit https://aka.ms/azure-sdk-preview1-python.
* Note: Not all historical functionality exists in this version at this point.  Topics, Subscriptions, scheduling, dead_letter management and more will be added incrementally over upcoming preview releases.

**New Features**

* Added new configuration parameters when creating `ServiceBusClient`.
    * `credential`: The credential object used for authentication which implements `TokenCredential` interface of getting tokens.
    * `http_proxy`: A dictionary populated with proxy settings.
    * For detailed information about configuration parameters, please see docstring in `ServiceBusClient` and/or the reference documentation for more information.
* Added support for authentication using Azure Identity credentials.
* Added support for retry policy.
* Added support for http proxy.
* Manually calling `reconnect` should no longer be necessary, it is now performed implicitly.
* Manually calling `open` should no longer be necessary, it is now performed implicitly.
    * Note: `close()`-ing is still required if a context manager is not used, to avoid leaking connections.
* Added support for sending a batch of messages destined for heterogenous sessions.

**Breaking changes**

* Simplified API and set of clients
    * `get_queue` no longer exists, utilize `get_queue_sender/receiver` instead.
    * `peek` and other `queue_client` functions have moved to their respective sender/receiver.
    * Renamed `fetch_next` to `receive`.
    * Renamed `session` to `session_id` to normalize naming when requesting a receiver against a given session.
    * `reconnect` no longer exists, and is performed implicitly if needed.
    * `open` no longer exists, and is performed implicitly if needed.
* Normalized top level client parameters with idiomatic and consistent naming.
    * Renamed `debug` in `ServiceBusClient` initializer to `logging_enable`.
    * Renamed `service_namespace` in `ServiceBusClient` initializer to `fully_qualified_namespace`.
* New error hierarchy, with more specific semantics
    * `azure.servicebus.exceptions.ServiceBusError`
    * `azure.servicebus.exceptions.ServiceBusConnectionError`
    * `azure.servicebus.exceptions.ServiceBusResourceNotFound`
    * `azure.servicebus.exceptions.ServiceBusAuthorizationError`
    * `azure.servicebus.exceptions.NoActiveSession`
    * `azure.servicebus.exceptions.OperationTimeoutError`
    * `azure.servicebus.exceptions.InvalidHandlerState`
    * `azure.servicebus.exceptions.AutoLockRenewTimeout`
    * `azure.servicebus.exceptions.AutoLockRenewFailed`
    * `azure.servicebus.exceptions.EventDataSendError`
    * `azure.servicebus.exceptions.MessageSendFailed`
    * `azure.servicebus.exceptions.MessageLockExpired`
    * `azure.servicebus.exceptions.MessageSettleFailed`
    * `azure.servicebus.exceptions.MessageAlreadySettled`
    * `azure.servicebus.exceptions.SessionLockExpired`
* BatchMessage creation is now initiated via `create_batch` on a Sender, using `add()` on the batch to add messages, in order to enforce service-side max batch sized limitations.
* Session is now set on the message itself, via `session_id` parameter or property, as opposed to on `Send` or `get_sender` via `session`.  This is to allow sending a batch of messages destined to varied sessions.
* Session management is now encapsulated within a property of a receiver, e.g. `receiver.session`, to better compartmentalize functionality specific to sessions.
    * To use `AutoLockRenew` against sessions, one would simply pass the inner session object, instead of the receiver itself.

## 0.50.2 (2019-12-09)

**New Features**

* Added support for delivery tag lock tokens

**BugFixes**

* Fixed bug where Message would pass through invalid kwargs on init when attempting to thread through subject.
* Increments UAMQP dependency min version to 1.2.5, to include a set of fixes, including handling of large messages and mitigation of segfaults.

## 0.50.1 (2019-06-24)

**BugFixes**

* Fixed bug where enqueued_time and scheduled_enqueue_time of message being parsed as local timestamp rather than UTC.


## 0.50.0 (2019-01-17)

**Breaking changes**

* Introduces new AMQP-based API.
* Original HTTP-based API still available under new namespace: azure.servicebus.control_client
* For full API changes, please see updated [reference documentation](https://docs.microsoft.com/python/api/azure-servicebus/azure.servicebus?view=azure-python).

Within the new namespace, the original HTTP-based API from version 0.21.1 remains unchanged (i.e. no additional features or bugfixes)
so for those intending to only use HTTP operations - there is no additional benefit in updating at this time.

**New Features**

* New API supports message send and receive via AMQP with improved performance and stability.
* New asynchronous APIs (using `asyncio`) for send, receive and message handling.
* Support for message and session auto lock renewal via background thread or async operation.
* Now supports scheduled message cancellation.


## 0.21.1 (2017-04-27)

This wheel package is now built with the azure wheel extension

## 0.21.0 (2017-01-13)

**New Features**

* `str` messages are now accepted in Python 3 and will be encoded in 'utf-8' (will not raise TypeError anymore)
* `broker_properties` can now be defined as a dict, and not only a JSON `str`. datetime, int, float and boolean are converted.
* #902 add `send_topic_message_batch` operation (takes an iterable of messages)
* #902 add `send_queue_message_batch` operation (takes an iterable of messages)

**Bugfixes**

* #820 the code is now more robust to unexpected changes on the SB RestAPI

## 0.20.3 (2016-08-11)

**News**

* #547 Add get dead letter path static methods to Python
* #513 Add renew lock

**Bugfixes**

* #628 Fix custom properties with double quotes

## 0.20.2 (2016-06-28)

**Bugfixes**

* New header in Rest API which breaks the SDK #658 #657

## 0.20.1 (2015-09-14)

**News**

* Create a requests.Session() if the user doesn't pass one in.

## 0.20.0 (2015-08-31)

Initial release of this package, from the split of the `azure` package.
See the `azure` package release note for 1.0.0 for details and previous
history on Service Bus.<|MERGE_RESOLUTION|>--- conflicted
+++ resolved
@@ -8,11 +8,9 @@
 
 ### Bugs Fixed
 
-<<<<<<< HEAD
+- Fix the error `NoneType object has no attribute 'settle_messages'` which was raised when a connection was dropped due to a blocked process ([#30514](https://github.com/Azure/azure-sdk-for-python/issues/30514))
+
 - Fixed a bug where `prefetch_count` was not being passed through correctly and caused messages to not return correctly when in `RECEIVE_AND_DELETE` mode ([#31712](https://github.com/Azure/azure-sdk-for-python/issues/31712), [#31711](https://github.com/Azure/azure-sdk-for-python/issues/31711)).
-=======
-- Fix the error `NoneType object has no attribute 'settle_messages'` which was raised when a connection was dropped due to a blocked process ([#30514](https://github.com/Azure/azure-sdk-for-python/issues/30514))
->>>>>>> 8c873934
 
 ### Other Changes
 
