# Release History

## 7.10.0 (2023-05-09)

Version 7.10.0 is our first stable release of the Azure Service Bus client library based on a pure Python implemented AMQP stack.

### Features Added

- A new boolean keyword argument `uamqp_transport` has been added to sync and async `ServiceBusClient` constructors which indicates whether to use the `uamqp` library or the default pure Python AMQP library as the underlying transport.

### Breaking Changes

### Bugs Fixed

- Fixed a bug where sync and async `ServiceBusAdministrationClient` expected `credential` with `get_token` method returning `AccessToken.token` of type `bytes` and not `str`, now matching the documentation.
- Fixed a bug where `raw_amqp_message.header` and `message.header` properties on `ServiceReceivedBusMessage` were returned with `durable`, `first_acquirer`, and `priority` properties set by default, rather than the values returned by the service.
- Fixed a bug where `ServiceBusReceivedMessage` was not picklable (Issue #27947).

### Other Changes

<<<<<<< HEAD
- The `message` attribute on `ServiceBus`/`ServiceBusMessageBatch`/`ServiceBusReceivedMessage`, which previously exposed the `uamqp.Message`/`uamqp.BatchMessage`, has been deprecated.
  - `LegacyMessage`/`LegacyBatchMessage` objects returned by the `message` attribute on `ServiceBus`/`ServiceBusMessageBatch` have been introduced to help facilitate the transition.
- Removed uAMQP from required dependencies.
- Adding `uamqp >= 1.6.3` as an optional dependency for use with the `uamqp_transport` keyword.
=======
 - Updated tracing ([#29995](https://github.com/Azure/azure-sdk-for-python/pull/29995)):
   - Additional attributes added to existing spans:
     - `messaging.system` - messaging system (i.e., `servicebus`)
     - `messaging.operation` - type of operation (i.e., `publish`, `receive`, or `settle`)
     - `messaging.batch.message_count` - number of messages sent or received (if more than one)
   - A span will now be created upon calls to the service that settle messages.
     - The span name will contain the settlement operation (e.g., `ServiceBus.complete`)
     - The span will contain `az.namespace`, `messaging.destination.name`, `net.peer.name`, `messaging.system`, and `messaging.operation` attributes.
   - All `send` spans now contain links to `message` spans. Now, `message` spans will no longer contain a link to the `send` span.
>>>>>>> 170fe74c

## 7.10.0b1 (2023-04-13)

### Features Added

- A new boolean keyword argument `uamqp_transport` has been added to sync and async `ServiceBusClient` constructors which indicates whether to use the `uamqp` library or the default pure Python AMQP library as the underlying transport.

### Bugs Fixed

- Fixed a bug where sync and async `ServiceBusAdministrationClient` expected `credential` with `get_token` method returning `AccessToken.token` of type `bytes` and not `str`, now matching the documentation.
- Fixed a bug where `raw_amqp_message.header` and `message.header` properties on `ServiceReceivedBusMessage` were returned with `durable`, `first_acquirer`, and `priority` properties set by default, rather than the values returned by the service.

### Other Changes

- The `message` attribute on `ServiceBus`/`ServiceBusMessageBatch`/`ServiceBusReceivedMessage`, which previously exposed the `uamqp.Message`/`uamqp.BatchMessage`, has been deprecated.
  - `LegacyMessage`/`LegacyBatchMessage` objects returned by the `message` attribute on `ServiceBus`/`ServiceBusMessageBatch` have been introduced to help facilitate the transition.
- Removed uAMQP from required dependencies.
- Adding `uamqp >= 1.6.3` as an optional dependency for use with the `uamqp_transport` keyword.

## 7.9.0 (2023-04-11)

### Breaking Changes

- Client side validation of input is now disabled by default for the sync and async `ServiceBusAdministrationClient`. This means there will be no `msrest.exceptions.ValidationError` raised by the `ServiceBusAdministrationClient` in the case of malformed input. An `azure.core.exceptions.HttpResponseError` may now be raised if the server refuses the request.

### Bugs Fixed

- Fixed a bug where enum members in `azure.servicebus.management` were not following uppercase convention.

### Other Changes

- All pure Python AMQP stack related changes have been removed and will be added back in the next version.
- Updated minimum `azure-core` version to 1.24.0.
- Removed `msrest` dependency.
- Removed `azure-common` dependency.

## 7.9.0b1 (2023-03-09)

### Features Added

- Iterator receiving from Service Bus entities has been added back in.

## 7.8.3 (2023-03-09)

### Bugs Fixed

- Fixed a bug where asynchronous method to add distributed tracing attributes was not being awaited (Issue #28738).

## 7.8.2 (2023-01-10)

### Bugs Fixed

- Fixed a bug that would cause an exception when `None` was sent to `set_state` instead of clearing session state (Issue #27582).

### Other Changes

- Updated uAMQP dependency to 1.6.3.
  - Added support for Python 3.11.

## 7.9.0a1 (2022-10-11)

Version 7.9.0a1 is our first efforts to build an Azure Service Bus client library based on a pure Python implemented AMQP stack.

### Breaking changes

- The following features have been temporarily pulled out which will be added back in future previews as we work towards a stable release:
  - Iterator receiving from Service Bus entities.

### Other Changes

- uAMQP dependency is removed.

## 7.8.1 (2022-10-11)

This version and all future versions will require Python 3.7+. Python 3.6 is no longer supported.

### Bugs Fixed

- Fixed bug on async `ServiceBusClient` where `custom_endpoint_address` and `connection_verify` kwargs were not being passed through correctly. (Issue #26015)

## 7.8.0 (2022-07-06)

This version will be the last version to officially support Python 3.6, future versions will require Python 3.7+.

### Features Added

- In `ServiceBusClient`, `get_queue_receiver`, `get_subscription_receiver`, `get_queue_sender`, and `get_topic_sender` now accept
an optional `client_identifier` argument which allows for specifying a custom identifier for the respective sender or receiver. It can
be useful during debugging as Service Bus associates the id with errors and helps with easier correlation.
- `ServiceBusReceiver` and `ServiceBusSender` have an added property `client_identifier` which returns the `client_identifier` for the current instance.

## 7.7.0 (2022-06-07)

### Bugs Fixed

- Fixed bug to make AMQP exceptions retryable by default, if condition is not non-retryable, to ensure that InternalServerErrors are retried.

### Features Added

- The `ServiceBusClient` constructor now accepts optional `custom_endpoint_address` argument
which allows for specifying a custom endpoint to use when communicating with the Service Bus service,
and is useful when your network does not allow communicating to the standard Service Bus endpoint.
- The `ServiceBusClient`constructor now accepts optional `connection_verify` argument
which allows for specifying the path to the custom CA_BUNDLE file of the SSL certificate which is used to authenticate
the identity of the connection endpoint.

## 7.6.1 (2022-04-11)

### Other Changes

- Improved receiving by releasing messages from internal buffer when the `prefetch_count` of `ServiceBusReceiver`  is set 0 and there is no active receive call, this helps avoid receiving expired messages and incrementing delivery count of a message.

## 7.6.0 (2022-02-10)

### Features Added

- Introduce `ServiceBusMessageState` enum that can assume the values of `active`, `scheduled` or `deferred`.
- Add `state` property in `ServiceBusReceivedMessage`.

## 7.5.0 (2022-01-12)

This version and all future versions will require Python 3.6+. Python 2.7 is no longer supported.

### Features Added

- Added support for fixed (linear) retry backoff:
  - Sync/async `ServiceBusClient` constructors and `from_connection_string` take `retry_mode` as a keyword argument.
- Added new enum class `ServiceBusSessionFilter`, which is the type of existing `NEXT_AVAILABLE_SESSION` value.

### Bugs Fixed

- Fixed bug that when setting `ServiceBusMessage.time_to_live` with value being `datetime.timedelta`, `total_seconds` should be respected (PR #21869, thanks @jyggen).

### Other Changes

- Improved token refresh timing to prevent potentially blocking main flow when the token is about to get expired soon.
- Updated uAMQP dependency to 1.5.1.

## 7.4.0 (2021-11-09)

### Features Added

- GA the support to create and update queues and topics of large message size to `ServiceBusAdministrationClient`. This feature is only available for Service Bus of Premium Tier.
  - Methods`create_queue`, `create_topic`, `update_queue`, `update_topic` on `ServiceBusAdministrationClient` now take a new keyword argument `max_message_size_in_kilobytes`.
  - `QueueProperties` and `TopicProperties` now have a new instance variable `max_message_size_in_kilobytes`.
- The constructor of`ServiceBusAdministrationClient` as well as `ServiceBusAdministrationClient.from_connection_string` now take keyword argument `api_version` to configure the Service Bus API version. Supported service versions are "2021-05" and "2017-04".
- Added new enum class `azure.servicebus.management.ApiVersion` to represent the supported Service Bus API versions.

### Bugs Fixed

- Fixed bug that `ServiceBusReceiver` can not connect to sessionful entity with session id being empty string.
- Fixed bug that `ServiceBusMessage.partition_key` can not parse empty string properly.

## 7.4.0b1 (2021-10-06)

### Features Added

- Added support to create and update queues and topics of large message size to `ServiceBusAdministrationClient`. This feature is only available for Service Bus of Premium Tier.
  - Methods`create_queue`, `create_topic`, `update_queue`, `update_topic` on `ServiceBusAdministrationClient` now take a new keyword argument `max_message_size_in_kilobytes`.
  - `QueueProperties` and `TopicProperties` now have a new instance variable `max_message_size_in_kilobytes`.

## 7.3.4 (2021-10-06)

### Other Changes

- Updated uAMQP dependency to 1.4.3.
  - Added support for Python 3.10.
  - Fixed memory leak in win32 socketio and tlsio (issue #19777).
  - Fixed memory leak in the process of converting AMQPValue into string (issue #19777).

## 7.3.3 (2021-09-08)

### Bugs Fixed

- Improved memory usage of `ServiceBusClient` to automatically discard spawned `ServiceBusSender` or `ServiceBusReceiver` from its handler set when no strong reference to the sender or receiver exists anymore.
- Reduced CPU load of `azure.servicebus.AutoLockRenewer` during lock renewal.

## 7.3.2 (2021-08-10)

### Bugs Fixed

- Fixed a bug that `azure.servicebus.aio.AutoLockRenewer` crashes on disposal if no messages have been registered (#19642).
- Fixed a bug that `azure.servicebus.AutoLockRenewer` only supports auto lock renewal for `max_workers` amount of messages/sessions at a time (#19362).

## 7.3.1 (2021-07-07)

### Fixed

- Fixed a bug that when setting `ServiceBusMessage.partition_key`, input value should be not validated against `session_id` of None (PR #19233, thanks @bishnu-shb).
- Fixed a bug that setting `ServiceBusMessage.time_to_live` causes OverflowError error on Ubuntu 20.04.
- Fixed a bug that `AmqpAnnotatedProperties.creation_time` and `AmqpAnnotatedProperties.absolute_expiry_time` should be calculated in the unit of milliseconds instead of seconds.
- Updated uAMQP dependency to 1.4.1.
  - Fixed a bug that attributes creation_time, absolute_expiry_time and group_sequence on MessageProperties should be compatible with integer types on Python 2.7.

## 7.3.0 (2021-06-08)

**New Features**

- Support for sending AMQP annotated message which allows full access to the AMQP message fields is now GA.
  - Introduced new namespace `azure.servicebus.amqp`.
  - Introduced new classes `azure.servicebus.amqp.AmqpMessageHeader` and `azure.servicebus.amqp.AmqpMessageProperties` for accessing amqp header and properties.

**Breaking Changes from 7.2.0b1**
  - Renamed and moved `azure.servicebus.AMQPAnnotatedMessage` to `azure.servicebus.amqp.AmqpAnnotatedMessage`.
  - Renamed and moved `azure.servicebus.AMQPMessageBodyType` to `azure.servicebus.amqp.AmqpMessageBodyType`.
  - `AmqpAnnotatedMessage.header` returns `azure.servicebus.amqp.AmqpMessageHeader` instead of `uamqp.message.MessageHeader`.
  - `AmqpAnnotatedMessage.properties` returns `azure.servicebus.amqp.AmqpMessageProperties` instead of `uamqp.message.MessageProperties`.
  - `raw_amqp_message` on `ServiceBusMessage` and `ServiceBusReceivedMessage` is now a read-only property instead of an instance variable.

**Bug Fixes**

* Fixed a bug that `ServiceBusReceiver` iterator stops iteration after recovery from connection error (#18795).

## 7.2.0 (2021-05-13)

The preview features related to AMQPAnnotatedMessage introduced in 7.2.0b1 are not included in this version.

**New Features**

* Added support for using `azure.core.credentials.AzureNamedKeyCredential` as credential for authenticating the clients.
* Support for using `azure.core.credentials.AzureSasCredential` as credential for authenticating the clients is now GA.
* `ServiceBusAdministrationClient.update_*` methods now accept keyword arguments to override the properties specified in the model instance.

**Bug Fixes**

* Fixed a bug where `update_queue` and `update_subscription` methods were mutating the properties `forward_to` and `forward_dead_lettered_messages_to` of the model instance when those properties are entities instead of full paths.
* Improved the `repr` on `ServiceBusMessage` and `ServiceBusReceivedMessage` to show more meaningful text.
* Updated uAMQP dependency to 1.4.0.
  - Fixed memory leaks in the process of link attach where source and target cython objects are not properly deallocated (#15747).
  - Improved management operation callback not to parse description value of non AMQP_TYPE_STRING type as string (#18361).

**Notes**

* Updated azure-core dependency to 1.14.0.

## 7.2.0b1 (2021-04-07)

**New Features**

* Added support for using `azure.core.credentials.AzureSasCredential` as credential for authenticating the clients.
* Added support for sending AMQP annotated message which allows full access to the AMQP message fields.
  -`azure.servicebus.AMQPAnnotatedMessage` is now made public and could be instantiated for sending.
* Added new enum class `azure.servicebus.AMQPMessageBodyType` to represent the body type of the message message which includes:
  - `DATA`: The body of message consists of one or more data sections and each section contains opaque binary data.
  - `SEQUENCE`: The body of message consists of one or more sequence sections and each section contains an arbitrary number of structured data elements.
  - `VALUE`: The body of message consists of one amqp-value section and the section contains a single AMQP value.
* Added new property `body_type` on `azure.servicebus.ServiceBusMessage` and `azure.servicebus.ReceivedMessage` which returns `azure.servicebus.AMQPMessageBodyType`.

## 7.1.1 (2021-04-07)

This version and all future versions will require Python 2.7 or Python 3.6+, Python 3.5 is no longer supported.

**New Features**

* Updated `forward_to` and `forward_dead_lettered_messages_to` parameters in `create_queue`, `update_queue`, `create_subscription`, and `update_subscription` methods on sync and async `ServiceBusAdministrationClient` to accept entities as well, rather than only full paths. In the case that an entity is passed in, it is assumed that the entity exists within the same namespace used for constructing the `ServiceBusAdministrationClient`.

**Bug Fixes**

* Updated uAMQP dependency to 1.3.0.
  - Fixed bug that sending message of large size triggering segmentation fault when the underlying socket connection is lost (#13739, #14543).
  - Fixed bug in link flow control where link credit and delivery count should be calculated based on per message instead of per transfer frame (#16934).

## 7.1.0 (2021-03-09)

This version will be the last version to officially support Python 3.5, future versions will require Python 2.7 or Python 3.6+.

**New Features**

* Updated the following methods so that lists and single instances of Mapping representations are accepted for corresponding strongly-typed object arguments (PR #14807, thanks @bradleydamato):
  - `update_queue`, `update_topic`, `update_subscription`, and `update_rule` on `ServiceBusAdministrationClient` accept Mapping representations of `QueueProperties`, `TopicProperties`, `SubscriptionProperties`, and `RuleProperties`, respectively.
  - `send_messages` and `schedule_messages` on both sync and async versions of `ServiceBusSender` accept a list of or single instance of Mapping representations of `ServiceBusMessage`.
  - `add_message` on `ServiceBusMessageBatch` now accepts a Mapping representation of `ServiceBusMessage`.

**BugFixes**

* Operations failing due to `uamqp.errors.LinkForceDetach` caused by no activity on the connection for 10 minutes will now be retried internally except for the session receiver case.
* `uamqp.errors.AMQPConnectionError` errors with condition code `amqp:unknown-error` are now categorized into `ServiceBusConnectionError` instead of the general `ServiceBusError`.
* The `update_*` methods on `ServiceBusManagementClient` will now raise a `TypeError` rather than an `AttributeError` in the case of unsupported input type.

## 7.0.1 (2021-01-12)

**BugFixes**

* `forward_to` and `forward_dead_lettered_messages_to` will no longer cause authorization errors when used in `ServiceBusAdministrationClient` for queues and subscriptions (#15543).
* Updated uAMQP dependency to 1.2.13.
  - Fixed bug that macOS was unable to detect network error (#15473).
  - Fixed bug that `uamqp.ReceiveClient` and `uamqp.ReceiveClientAsync` receive messages during connection establishment (#15555).
  - Fixed bug where connection establishment on macOS with Clang 12 triggering unrecognized selector exception (#15567).
  - Fixed bug in accessing message properties triggering segmentation fault when the underlying C bytes are NULL (#15568).

## 7.0.0 (2020-11-23)

> **Note:** This is the GA release of the `azure-servicebus` package, rolling out the official API surface area constructed over the prior preview releases.  Users migrating from `v0.50` are advised to view the [migration guide](https://github.com/Azure/azure-sdk-for-python/tree/main/sdk/servicebus/azure-servicebus/migration_guide.md).

**New Features**

* `sub_queue` and `receive_mode` may now be passed in as a valid string (as defined by their respective enum type) as well as their enum form when constructing `ServiceBusReceiver`.
* Added support for Distributed Tracing of send, receive, and schedule scenarios.

**Breaking Changes**

* `ServiceBusSender` and `ServiceBusReceiver` are no longer reusable and will raise `ValueError` when trying to operate on a closed handler.
* Rename `ReceiveMode` to `ServiceBusReceiveMode` and `SubQueue` to `ServiceBusSubQueue`, and convert their enum values from ints to human-readable strings.
* Rename enum values `DeadLetter` to `DEAD_LETTER`, `TransferDeadLetter` to `TRANSFER_DEAD_LETTER`, `PeekLock` to `PEEK_LOCK` and `ReceiveAndDelete` to `RECEIVE_AND_DELETE` to conform to sdk guidelines going forward.
* `send_messages`, `schedule_messages`, `cancel_scheduled_messages` and `receive_deferred_messages` now performs a no-op rather than raising a `ValueError` if provided an empty list of messages or an empty batch.
* `ServiceBusMessage.amqp_annotated_message` has been renamed to `ServiceBusMessage.raw_amqp_message` to normalize with other SDKs.
* Redesigned error hierarchy based on the service-defined error condition:
  - `MessageAlreadySettled` now inherits from `ValueError` instead of `ServiceBusMessageError` as it's a client-side validation.
  - Removed `NoActiveSession` which is now replaced by `OperationTimeoutError` as the client times out when trying to connect to any available session.
  - Removed `ServiceBusMessageError` as error condition based exceptions provide comprehensive error information.
  - Removed `MessageSettleFailed` as error condition based exceptions provide comprehensive error information.
  - Removed `MessageSendFailed` as error condition based exceptions provide comprehensive error information.
  - Renamed `MessageContentTooLarge` to `MessageSizeExceededError` to be consistent with the term defined by the service.
  - Renamed `MessageLockExpired` to `MessageLockLostError` to be consistent with the term defined by the service.
  - Renamed `SessionLockExpired` to `SessionLockLostError` to be consistent with the term defined by the service.
  - Introduced `MessageNotFoundError` which would be raised when the requested message was not found.
  - Introduced `MessagingEntityNotFoundError` which would be raised when a Service Bus resource cannot be found by the Service Bus service.
  - Introduced `MessagingEntityDisabledError` which would be raised when the Messaging Entity is disabled.
  - Introduced `MessagingEntityAlreadyExistsError` which would be raised when an entity with the same name exists under the same namespace.
  - Introduced `ServiceBusQuotaExceededError` which would be raised when a Service Bus resource has been exceeded while interacting with the Azure Service Bus service.
  - Introduced `ServiceBusServerBusyError` which would be raised when the Azure Service Bus service reports that it is busy in response to a client request to perform an operation.
  - Introduced `ServiceBusCommunicationError` which would be raised when there was a general communications error encountered when interacting with the Azure Service Bus service.
  - Introduced `SessionCannotBeLockedError` which would be raised when the requested session cannot be locked.
* Introduced new client side validation on certain use cases:
  - `ServiceBusMessage` will now raise a `TypeError` when provided an invalid body type.  Valid bodies are strings, bytes, and None.  Lists are no longer accepted, as they simply concatenated the contents prior.
  - An improper `receive_mode` value will now raise `ValueError` instead of `TypeError` in line with supporting extensible enums.
  - Setting `ServiceBusMessage.partition_key` to a value different than `session_id` on the message instance now raises `ValueError`.
  - `ServiceBusClient.get_queue/topic_sender` and `ServiceBusClient.get_queue/subscription_receiver` will now
raise `ValueError` if the `queue_name` or `topic_name` does not match the `EntityPath` in the connection string used to construct the `ServiceBusClient`.
  - Settling a message that has been peeked will raise `ValueError`.
  - Settling a message or renewing a lock on a message received in `RECEIVE_AND_DELETE` receive mode will raise `ValueError`.
  - Setting `session_id`, `reply_to_session_id`, `message_id` and `partition_key` on `ServiceBusMessage` longer than 128 characters will raise `ValueError`.
* `ServiceBusReceiver.get_streaming_message_iter` has been made internal for the time being to assess use patterns before committing to back-compatibility; messages may still be iterated over in equivalent fashion by iterating on the receiver itself.

**BugFixes**

* `ServiceBusAdministrationClient.create_rule` by default now creates a `TrueRuleFilter` rule.
* FQDNs and Connection strings are now supported even with strippable whitespace or protocol headers (e.g. 'sb://').
* Using parameter `auto_lock_renewer` on a sessionful receiver alongside `ReceiveMode.ReceiveAndDelete` will no longer fail during receipt due to failure to register the message with the renewer.

## 7.0.0b8 (2020-11-05)

**New Features**

* Added support for `timeout` parameter on the following operations:
  - `ServiceBusSender`: `send_messages`, `schedule_messages` and `cancel_scheduled_messages`
  - `ServiceBusReceiver`: `receive_deferred_messages`, `peek_messages` and `renew_message_lock`
  - `ServiceBusSession`: `get_state`, `set_state` and `renew_lock`
* `azure.servicebus.exceptions.ServiceBusError` now inherits from `azure.core.exceptions.AzureError`.
* Added a `parse_connection_string` method which parses a connection string into a properties bag containing its component parts
* Add support for `auto_lock_renewer` parameter on `get_queue_receiver` and `get_subscription_receiver` calls to allow auto-registration of messages and sessions for auto-renewal.

**Breaking Changes**

* Renamed `AutoLockRenew` to `AutoLockRenewer`.
* Removed class `ServiceBusSessionReceiver` which is now unified within class `ServiceBusReceiver`.
  - Removed methods `ServiceBusClient.get_queue_session_receiver` and `ServiceBusClient.get_subscription_session_receiver`.
  - `ServiceBusClient.get_queue_receiver` and `ServiceBusClient.get_subscription_receiver` now take keyword parameter `session_id` which must be set when getting a receiver for the sessionful entity.
* The parameter `inner_exception` that `ServiceBusError.__init__` takes is now renamed to `error`.
* Renamed `azure.servicebus.exceptions.MessageError` to `azure.servicebus.exceptions.ServiceBusMessageError`
* Removed error `azure.servicebus.exceptions.ServiceBusResourceNotFound` as `azure.core.exceptions.ResourceNotFoundError` is now raised when a Service Bus
resource does not exist when using the `ServiceBusAdministrationClient`.
* Renamed `Message` to `ServiceBusMessage`.
* Renamed `ReceivedMessage` to `ServiceBusReceivedMessage`.
* Renamed `BatchMessage` to `ServiceBusMessageBatch`.
  - Renamed method `add` to `add_message` on the class.
* Removed class `PeekedMessage`.
* Removed class `ReceivedMessage` under module `azure.servicebus.aio`.
* Renamed `ServiceBusSender.create_batch` to `ServiceBusSender.create_message_batch`.
* Exceptions `MessageSendFailed`, `MessageSettleFailed` and `MessageLockExpired`
 now inherit from `azure.servicebus.exceptions.ServiceBusMessageError`.
* `get_state` in `ServiceBusSession` now returns `bytes` instead of a `string`.
* `ServiceBusReceiver.receive_messages/get_streaming_message_iter` and
 `ServiceBusClient.get_<queue/subscription>_receiver` now raises ValueError if the given `max_wait_time` is less than or equal to 0.
* Message settlement methods are moved from `ServiceBusMessage` to `ServiceBusReceiver`:
  - Use `ServiceBusReceiver.complete_message` instead of `ServiceBusReceivedMessage.complete` to complete a message.
  - Use `ServiceBusReceiver.abandon_message` instead of `ServiceBusReceivedMessage.abandon` to abandon a message.
  - Use `ServiceBusReceiver.defer_message` instead of `ServiceBusReceivedMessage.defer` to defer a message.
  - Use `ServiceBusReceiver.dead_letter_message` instead of `ServiceBusReceivedMessage.dead_letter` to dead letter a message.
* Message settlement methods (`complete_message`, `abandon_message`, `defer_message` and `dead_letter_message`)
and methods that use amqp management link for request like `schedule_messages`, `received_deferred_messages`, etc.
now raise more concrete exception other than `MessageSettleFailed` and `ServiceBusError`.
* Message `renew_lock` method is moved from `ServiceBusMessage` to `ServiceBusReceiver`:
  - Changed `ServiceBusReceivedMessage.renew_lock` to `ServiceBusReceiver.renew_message_lock`
* `AutoLockRenewer.register` now takes `ServiceBusReceiver` as a positional parameter.
* Removed `encoding` support from `ServiceBusMessage`.
* `ServiceBusMessage.amqp_message` has been renamed to `ServiceBusMessage.amqp_annotated_message` for cross-sdk consistency.
* All `name` parameters in `ServiceBusAdministrationClient` are now precisely specified ala `queue_name` or `rule_name`
* `ServiceBusMessage.via_partition_key` is no longer exposed, this is pending a full implementation of transactions as it has no external use. If needed, the underlying value can still be accessed in `ServiceBusMessage.amqp_annotated_message.annotations`.
* `ServiceBusMessage.properties` has been renamed to `ServiceBusMessage.application_properties` for consistency with service verbiage.
* Sub-client (`ServiceBusSender` and `ServiceBusReceiver`) `from_connection_string` initializers have been made internal until needed. Clients should be initialized from root `ServiceBusClient`.
* `ServiceBusMessage.label` has been renamed to `ServiceBusMessage.subject`.
* `ServiceBusMessage.amqp_annotated_message` has had its type renamed from `AMQPMessage` to `AMQPAnnotatedMessage`
* `AutoLockRenewer` `timeout` parameter is renamed to `max_lock_renew_duration`
* Attempting to autorenew a non-renewable message, such as one received in `ReceiveAndDelete` mode, or configure auto-autorenewal on a `ReceiveAndDelete` receiver, will raise a `ValueError`.
* The default value of parameter `max_message_count` on `ServiceBusReceiver.receive_messages` is now `1` instead of `None` and will raise ValueError if the given value is less than or equal to 0.

**BugFixes**

* Updated uAMQP dependency to 1.2.12.
  - Added support for Python 3.9.
  - Fixed bug where amqp message `footer` and `delivery_annotation` were not encoded into the outgoing payload.

## 7.0.0b7 (2020-10-05)

**Breaking Changes**

* Passing any type other than `ReceiveMode` as parameter `receive_mode` now throws a `TypeError` instead of `AttributeError`.
* Administration Client calls now take only entity names, not `<Entity>Descriptions` as well to reduce ambiguity in which entity was being acted on. TypeError will now be thrown on improper parameter types (non-string).
* `AMQPMessage` (`Message.amqp_message`) properties are now read-only, changes of these properties would not be reflected in the underlying message.  This may be subject to change before GA.

## 7.0.0b6 (2020-09-10)

**New Features**

* `renew_lock()` now returns the UTC datetime that the lock is set to expire at.
* `receive_deferred_messages()` can now take a single sequence number as well as a list of sequence numbers.
* Messages can now be sent twice in succession.
* Connection strings used with `from_connection_string` methods now support using the `SharedAccessSignature` key in leiu of `sharedaccesskey` and `sharedaccesskeyname`, taking the string of the properly constructed token as value.
* Internal AMQP message properties (header, footer, annotations, properties, etc) are now exposed via `Message.amqp_message`

**Breaking Changes**

* Renamed `prefetch` to `prefetch_count`.
* Renamed `ReceiveSettleMode` enum to `ReceiveMode`, and respectively the `mode` parameter to `receive_mode`.
* `retry_total`, `retry_backoff_factor` and `retry_backoff_max` are now defined at the `ServiceBusClient` level and inherited by senders and receivers created from it.
* No longer export `NEXT_AVAILABLE` in `azure.servicebus` module.  A null `session_id` will suffice.
* Renamed parameter `message_count` to `max_message_count` as fewer messages may be present for method `peek_messages()` and `receive_messages()`.
* Renamed `PeekMessage` to `PeekedMessage`.
* Renamed `get_session_state()` and `set_session_state()` to `get_state()` and `set_state()` accordingly.
* Renamed parameter `description` to `error_description` for method `dead_letter()`.
* Renamed properties `created_time` and `modified_time` to `created_at_utc` and `modified_at_utc` within `AuthorizationRule` and `NamespaceProperties`.
* Removed parameter `requires_preprocessing` from `SqlRuleFilter` and `SqlRuleAction`.
* Removed property `namespace_type` from `NamespaceProperties`.
* Rename `ServiceBusManagementClient` to `ServiceBusAdministrationClient`
* Attempting to call `send_messages` on something not a `Message`, `BatchMessage`, or list of `Message`s, will now throw a `TypeError` instead of `ValueError`
* Sending a message twice will no longer result in a MessageAlreadySettled exception.
* `ServiceBusClient.close()` now closes spawned senders and receivers.
* Attempting to initialize a sender or receiver with a different connection string entity and specified entity (e.g. `queue_name`) will result in an AuthenticationError
* Remove `is_anonymous_accessible` from management entities.
* Remove `support_ordering` from `create_queue` and `QueueProperties`
* Remove `enable_subscription_partitioning` from `create_topic` and `TopicProperties`
* `get_dead_letter_[queue,subscription]_receiver()` has been removed.  To connect to a dead letter queue, utilize the `sub_queue` parameter of `get_[queue,subscription]_receiver()` provided with a value from the `SubQueue` enum
* No longer export `ServiceBusSharedKeyCredential`
* Rename `entity_availability_status` to `availability_status`

## 7.0.0b5 (2020-08-10)

**New Features**

* Added new properties to Message, PeekMessage and ReceivedMessage: `content_type`, `correlation_id`, `label`,
`message_id`, `reply_to`, `reply_to_session_id` and `to`. Please refer to the docstring for further information.
* Added new properties to PeekMessage and ReceivedMessage: `enqueued_sequence_number`, `dead_letter_error_description`,
`dead_letter_reason`, `dead_letter_source`, `delivery_count` and `expires_at_utc`. Please refer to the docstring for further information.
* Added support for sending received messages via `ServiceBusSender.send_messages`.
* Added `on_lock_renew_failure` as a parameter to `AutoLockRenew.register`, taking a callback for when the lock is lost non-intentially (e.g. not via settling, shutdown, or autolockrenew duration completion).
* Added new supported value types int, float, datetime and timedelta for `CorrelationFilter.properties`.
* Added new properties `parameters` and `requires_preprocessing` to `SqlRuleFilter` and `SqlRuleAction`.
* Added an explicit method to fetch the continuous receiving iterator, `get_streaming_message_iter()` such that `max_wait_time` can be specified as an override.

**Breaking Changes**

* Removed/Renamed several properties and instance variables on Message (the changes applied to the inherited Message type PeekMessage and ReceivedMessage).
  - Renamed property `user_properties` to `properties`
      - The original instance variable `properties` which represents the AMQP properties now becomes an internal instance variable `_amqp_properties`.
  - Removed property `enqueue_sequence_number`.
  - Removed property `annotations`.
  - Removed instance variable `header`.
* Removed several properties and instance variables on PeekMessage and ReceivedMessage.
  - Removed property `partition_id` on both type.
  - Removed property `settled` on both type.
  - Removed instance variable `received_timestamp_utc` on both type.
  - Removed property `settled` on `PeekMessage`.
  - Removed property `expired` on `ReceivedMessage`.
* `AutoLockRenew.sleep_time` and `AutoLockRenew.renew_period` have been made internal as `_sleep_time` and `_renew_period` respectively, as it is not expected a user will have to interact with them.
* `AutoLockRenew.shutdown` is now `AutoLockRenew.close` to normalize with other equivalent behaviors.
* Renamed `QueueDescription`, `TopicDescription`, `SubscriptionDescription` and `RuleDescription` to `QueueProperties`, `TopicProperties`, `SubscriptionProperties`, and `RuleProperties`.
* Renamed `QueueRuntimeInfo`, `TopicRuntimeInfo`, and `SubscriptionRuntimeInfo` to `QueueRuntimeProperties`, `TopicRuntimeProperties`, and `SubscriptionRuntimeProperties`.
* Removed param `queue` from `create_queue`, `topic` from `create_topic`, `subscription` from `create_subscription` and `rule` from `create_rule`
 of `ServiceBusManagementClient`. Added param `name` to them and keyword arguments for queue properties, topic properties, subscription properties and rule properties.
* Removed model class attributes related keyword arguments from `update_queue` and `update_topic` of `ServiceBusManagementClient`. This is to encourage utilizing the model class instance instead as returned from a create_\*, list_\* or get_\* operation to ensure it is properly populated.  Properties may still be modified.
* Model classes `QueueProperties`, `TopicProperties`, `SubscriptionProperties` and `RuleProperties` require all arguments to be present for creation.  This is to protect against lack of partial updates by requiring all properties to be specified.
* Renamed `idle_timeout` in `get_<queue/subscription>_receiver()` to `max_wait_time` to normalize with naming elsewhere.
* Updated uAMQP dependency to 1.2.10 such that the receiver does not shut down when generator times out, and can be received from again.

## 7.0.0b4 (2020-07-06)

**New Features**

* Added support for management of topics, subscriptions, and rules.
* `receive_messages()` (formerly `receive()`) now supports receiving a batch of messages (`max_batch_size` > 1) without the need to set `prefetch` parameter during `ServiceBusReceiver` initialization.

**BugFixes**

* Fixed bug where sync `AutoLockRenew` does not shutdown itself timely.
* Fixed bug where async `AutoLockRenew` does not support context manager.

**Breaking Changes**

* Renamed `receive()`, `peek()` `schedule()` and `send()` to `receive_messages()`, `peek_messages()`, `schedule_messages()` and `send_messages()` to align with other service bus SDKs.
* `receive_messages()` (formerly `receive()`) no longer raises a `ValueError` if `max_batch_size` is less than the `prefetch` parameter set during `ServiceBusReceiver` initialization.

## 7.0.0b3 (2020-06-08)

**New Features**

* Added support for management of queue entities.
    - Use `azure.servicebus.management.ServiceBusManagementClient` (`azure.servicebus.management.aio.ServiceBusManagementClient` for aio) to create, update, delete, list queues and get settings as well as runtime information of queues under a ServiceBus namespace.
* Added methods `get_queue_deadletter_receiver` and `get_subscription_deadletter_receiver` in `ServiceBusClient` to get a `ServiceBusReceiver` for the dead-letter sub-queue of the target entity.

**BugFixes**

* Updated uAMQP dependency to 1.2.8.
    * Fixed bug where reason and description were not being set when dead-lettering messages.

## 7.0.0b2 (2020-05-04)

**New Features**

* Added method `get_topic_sender` in `ServiceBusClient` to get a `ServiceBusSender` for a topic.
* Added method `get_subscription_receiver` in `ServiceBusClient` to get a `ServiceBusReceiver` for a subscription under specific topic.
* Added support for scheduling messages and scheduled message cancellation.
    - Use `ServiceBusSender.schedule(messages, schedule_time_utc)` for scheduling messages.
    - Use `ServiceBusSender.cancel_scheduled_messages(sequence_numbers)` for scheduled messages cancellation.
* `ServiceBusSender.send()` can now send a list of messages in one call, if they fit into a single batch.  If they do not fit a `ValueError` is thrown.
* `BatchMessage.add()` and `ServiceBusSender.send()` would raise `MessageContentTooLarge` if the content is over-sized.
* `ServiceBusReceiver.receive()` raises `ValueError` if its param `max_batch_size` is greater than param `prefetch` of `ServiceBusClient`.
* Added exception classes `MessageError`, `MessageContentTooLarge`, `ServiceBusAuthenticationError`.
   - `MessageError`: when you send a problematic message, such as an already sent message or an over-sized message.
   - `MessageContentTooLarge`: when you send an over-sized message. A subclass of `ValueError` and `MessageError`.
   - `ServiceBusAuthenticationError`: on failure to be authenticated by the service.
* Removed exception class `InvalidHandlerState`.

**BugFixes**

* Fixed bug where http_proxy and transport_type in ServiceBusClient are not propagated into Sender/Receiver creation properly.
* Updated uAMQP dependency to 1.2.7.
    * Fixed bug in setting certificate of tlsio on MacOS. #7201
    * Fixed bug that caused segmentation fault in network tracing on MacOS when setting `logging_enable` to `True` in `ServiceBusClient`.

**Breaking Changes**

* Session receivers are now created via their own top level functions, e.g. `get_queue_sesison_receiver` and `get_subscription_session_receiver`.  Non session receivers no longer take session_id as a paramter.
* `ServiceBusSender.send()` no longer takes a timeout parameter, as it should be redundant with retry options provided when creating the client.
* Exception imports have been removed from module `azure.servicebus`. Import from `azure.servicebus.exceptions` instead.
* `ServiceBusSender.schedule()` has swapped the ordering of parameters `schedule_time_utc` and `messages` for better consistency with `send()` syntax.

## 7.0.0b1 (2020-04-06)

Version 7.0.0b1 is a preview of our efforts to create a client library that is user friendly and idiomatic to the Python ecosystem. The reasons for most of the changes in this update can be found in the Azure SDK Design Guidelines for Python. For more information, please visit https://aka.ms/azure-sdk-preview1-python.
* Note: Not all historical functionality exists in this version at this point.  Topics, Subscriptions, scheduling, dead_letter management and more will be added incrementally over upcoming preview releases.

**New Features**

* Added new configuration parameters when creating `ServiceBusClient`.
    * `credential`: The credential object used for authentication which implements `TokenCredential` interface of getting tokens.
    * `http_proxy`: A dictionary populated with proxy settings.
    * For detailed information about configuration parameters, please see docstring in `ServiceBusClient` and/or the reference documentation for more information.
* Added support for authentication using Azure Identity credentials.
* Added support for retry policy.
* Added support for http proxy.
* Manually calling `reconnect` should no longer be necessary, it is now performed implicitly.
* Manually calling `open` should no longer be necessary, it is now performed implicitly.
    * Note: `close()`-ing is still required if a context manager is not used, to avoid leaking connections.
* Added support for sending a batch of messages destined for heterogenous sessions.

**Breaking changes**

* Simplified API and set of clients
    * `get_queue` no longer exists, utilize `get_queue_sender/receiver` instead.
    * `peek` and other `queue_client` functions have moved to their respective sender/receiver.
    * Renamed `fetch_next` to `receive`.
    * Renamed `session` to `session_id` to normalize naming when requesting a receiver against a given session.
    * `reconnect` no longer exists, and is performed implicitly if needed.
    * `open` no longer exists, and is performed implicitly if needed.
* Normalized top level client parameters with idiomatic and consistent naming.
    * Renamed `debug` in `ServiceBusClient` initializer to `logging_enable`.
    * Renamed `service_namespace` in `ServiceBusClient` initializer to `fully_qualified_namespace`.
* New error hierarchy, with more specific semantics
    * `azure.servicebus.exceptions.ServiceBusError`
    * `azure.servicebus.exceptions.ServiceBusConnectionError`
    * `azure.servicebus.exceptions.ServiceBusResourceNotFound`
    * `azure.servicebus.exceptions.ServiceBusAuthorizationError`
    * `azure.servicebus.exceptions.NoActiveSession`
    * `azure.servicebus.exceptions.OperationTimeoutError`
    * `azure.servicebus.exceptions.InvalidHandlerState`
    * `azure.servicebus.exceptions.AutoLockRenewTimeout`
    * `azure.servicebus.exceptions.AutoLockRenewFailed`
    * `azure.servicebus.exceptions.EventDataSendError`
    * `azure.servicebus.exceptions.MessageSendFailed`
    * `azure.servicebus.exceptions.MessageLockExpired`
    * `azure.servicebus.exceptions.MessageSettleFailed`
    * `azure.servicebus.exceptions.MessageAlreadySettled`
    * `azure.servicebus.exceptions.SessionLockExpired`
* BatchMessage creation is now initiated via `create_batch` on a Sender, using `add()` on the batch to add messages, in order to enforce service-side max batch sized limitations.
* Session is now set on the message itself, via `session_id` parameter or property, as opposed to on `Send` or `get_sender` via `session`.  This is to allow sending a batch of messages destined to varied sessions.
* Session management is now encapsulated within a property of a receiver, e.g. `receiver.session`, to better compartmentalize functionality specific to sessions.
    * To use `AutoLockRenew` against sessions, one would simply pass the inner session object, instead of the receiver itself.

## 0.50.2 (2019-12-09)

**New Features**

* Added support for delivery tag lock tokens

**BugFixes**

* Fixed bug where Message would pass through invalid kwargs on init when attempting to thread through subject.
* Increments UAMQP dependency min version to 1.2.5, to include a set of fixes, including handling of large messages and mitigation of segfaults.

## 0.50.1 (2019-06-24)

**BugFixes**

* Fixed bug where enqueued_time and scheduled_enqueue_time of message being parsed as local timestamp rather than UTC.


## 0.50.0 (2019-01-17)

**Breaking changes**

* Introduces new AMQP-based API.
* Original HTTP-based API still available under new namespace: azure.servicebus.control_client
* For full API changes, please see updated [reference documentation](https://docs.microsoft.com/python/api/azure-servicebus/azure.servicebus?view=azure-python).

Within the new namespace, the original HTTP-based API from version 0.21.1 remains unchanged (i.e. no additional features or bugfixes)
so for those intending to only use HTTP operations - there is no additional benefit in updating at this time.

**New Features**

* New API supports message send and receive via AMQP with improved performance and stability.
* New asynchronous APIs (using `asyncio`) for send, receive and message handling.
* Support for message and session auto lock renewal via background thread or async operation.
* Now supports scheduled message cancellation.


## 0.21.1 (2017-04-27)

This wheel package is now built with the azure wheel extension

## 0.21.0 (2017-01-13)

**New Features**

* `str` messages are now accepted in Python 3 and will be encoded in 'utf-8' (will not raise TypeError anymore)
* `broker_properties` can now be defined as a dict, and not only a JSON `str`. datetime, int, float and boolean are converted.
* #902 add `send_topic_message_batch` operation (takes an iterable of messages)
* #902 add `send_queue_message_batch` operation (takes an iterable of messages)

**Bugfixes**

* #820 the code is now more robust to unexpected changes on the SB RestAPI

## 0.20.3 (2016-08-11)

**News**

* #547 Add get dead letter path static methods to Python
* #513 Add renew lock

**Bugfixes**

* #628 Fix custom properties with double quotes

## 0.20.2 (2016-06-28)

**Bugfixes**

* New header in Rest API which breaks the SDK #658 #657

## 0.20.1 (2015-09-14)

**News**

* Create a requests.Session() if the user doesn't pass one in.

## 0.20.0 (2015-08-31)

Initial release of this package, from the split of the `azure` package.
See the `azure` package release note for 1.0.0 for details and previous
history on Service Bus.<|MERGE_RESOLUTION|>--- conflicted
+++ resolved
@@ -7,8 +7,6 @@
 ### Features Added
 
 - A new boolean keyword argument `uamqp_transport` has been added to sync and async `ServiceBusClient` constructors which indicates whether to use the `uamqp` library or the default pure Python AMQP library as the underlying transport.
-
-### Breaking Changes
 
 ### Bugs Fixed
 
@@ -18,12 +16,10 @@
 
 ### Other Changes
 
-<<<<<<< HEAD
 - The `message` attribute on `ServiceBus`/`ServiceBusMessageBatch`/`ServiceBusReceivedMessage`, which previously exposed the `uamqp.Message`/`uamqp.BatchMessage`, has been deprecated.
   - `LegacyMessage`/`LegacyBatchMessage` objects returned by the `message` attribute on `ServiceBus`/`ServiceBusMessageBatch` have been introduced to help facilitate the transition.
 - Removed uAMQP from required dependencies.
 - Adding `uamqp >= 1.6.3` as an optional dependency for use with the `uamqp_transport` keyword.
-=======
  - Updated tracing ([#29995](https://github.com/Azure/azure-sdk-for-python/pull/29995)):
    - Additional attributes added to existing spans:
      - `messaging.system` - messaging system (i.e., `servicebus`)
@@ -33,7 +29,6 @@
      - The span name will contain the settlement operation (e.g., `ServiceBus.complete`)
      - The span will contain `az.namespace`, `messaging.destination.name`, `net.peer.name`, `messaging.system`, and `messaging.operation` attributes.
    - All `send` spans now contain links to `message` spans. Now, `message` spans will no longer contain a link to the `send` span.
->>>>>>> 170fe74c
 
 ## 7.10.0b1 (2023-04-13)
 
