--- conflicted
+++ resolved
@@ -55,14 +55,8 @@
     MessageSizeExceededError,
     OperationTimeoutError
 )
-<<<<<<< HEAD
 from devtools_testutils import AzureMgmtRecordedTestCase, CachedResourceGroupPreparer, AzureTestCase
 from servicebus_preparer import CachedServiceBusNamespacePreparer, CachedServiceBusQueuePreparer, ServiceBusQueuePreparer
-=======
-from devtools_testutils import AzureMgmtTestCase, CachedResourceGroupPreparer, AzureTestCase
-from tests.servicebus_preparer import CachedServiceBusNamespacePreparer, CachedServiceBusQueuePreparer, ServiceBusQueuePreparer
-from tests.utilities import get_logger, print_message, sleep_until_expired
->>>>>>> fb1d02d4
 from mocks_async import MockReceivedMessage, MockReceiver
 from utilities import get_logger, print_message, sleep_until_expired, uamqp_transport as uamqp_transport_func, ArgPasserAsync
 
@@ -71,13 +65,8 @@
 _logger = get_logger(logging.DEBUG)
 
 
-<<<<<<< HEAD
 class TestServiceBusQueueAsync(AzureMgmtRecordedTestCase):
-    @pytest.mark.skip(reason="TODO: iterator support")
-=======
-class ServiceBusQueueAsyncTests(AzureMgmtTestCase):
-    
->>>>>>> fb1d02d4
+
     @pytest.mark.asyncio
     @pytest.mark.liveTest
     @pytest.mark.live_test_only
@@ -262,11 +251,9 @@
                 receiver = sb_client.get_queue_receiver(servicebus_queue.name)
                 sender = sb_client.get_queue_sender(servicebus_queue.name)
 
-<<<<<<< HEAD
-                def _hack_disable_receive_context_message_received(self, uamqp_transport, *, message):
-=======
+                # TODO: remove def ...
+                #def _hack_disable_receive_context_message_received(self, uamqp_transport, *, message):
                 async def _hack_disable_receive_context_message_received(self, frame, message):
->>>>>>> fb1d02d4
                     # pylint: disable=protected-access
                     self._handler._received_messages.put((frame, message))
 
