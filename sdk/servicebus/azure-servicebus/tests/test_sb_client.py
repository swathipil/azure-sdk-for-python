#-------------------------------------------------------------------------
# Copyright (c) Microsoft Corporation. All rights reserved.
# Licensed under the MIT License. See License.txt in the project root for
# license information.
#--------------------------------------------------------------------------

import logging
import sys
import os
import pytest
import time
from datetime import datetime, timedelta

try:
    from azure.servicebus._transport._uamqp_transport import UamqpTransport
except ImportError:
    pass
from azure.servicebus._transport._pyamqp_transport import PyamqpTransport

from azure.common import AzureHttpError, AzureConflictHttpError
from azure.core.credentials import AzureSasCredential, AzureNamedKeyCredential
from azure.core.pipeline.policies import RetryMode
from azure.mgmt.servicebus.models import AccessRights
from azure.servicebus import ServiceBusClient, ServiceBusSender, ServiceBusReceiver
from azure.servicebus._base_handler import ServiceBusSharedKeyCredential
from azure.servicebus._common.message import ServiceBusMessage, ServiceBusReceivedMessage
from azure.servicebus.exceptions import (
    ServiceBusError,
    ServiceBusAuthenticationError,
    ServiceBusAuthorizationError
)
<<<<<<< HEAD
from devtools_testutils import CachedResourceGroupPreparer, AzureMgmtRecordedTestCase
=======
from devtools_testutils import AzureMgmtTestCase
>>>>>>> 8c093118
from servicebus_preparer import (
    CachedServiceBusNamespacePreparer, 
    ServiceBusTopicPreparer, 
    ServiceBusQueuePreparer,
    ServiceBusNamespaceAuthorizationRulePreparer,
    ServiceBusQueueAuthorizationRulePreparer,
    CachedServiceBusQueuePreparer,
    CachedServiceBusTopicPreparer,
    CachedServiceBusSubscriptionPreparer,
<<<<<<< HEAD
=======
    CachedServiceBusResourceGroupPreparer,
    SERVICEBUS_ENDPOINT_SUFFIX
>>>>>>> 8c093118
)
from utilities import uamqp_transport as get_uamqp_transport, ArgPasser
uamqp_transport_params, uamqp_transport_ids = get_uamqp_transport()

class TestServiceBusClient(AzureMgmtRecordedTestCase):

    @pytest.mark.liveTest
    @pytest.mark.live_test_only
    @CachedServiceBusResourceGroupPreparer(name_prefix='servicebustest')
    @CachedServiceBusNamespacePreparer(name_prefix='servicebustest')
    @ServiceBusQueuePreparer(name_prefix='servicebustest', dead_lettering_on_message_expiration=True)
    @pytest.mark.parametrize("uamqp_transport", uamqp_transport_params, ids=uamqp_transport_ids)
    @ArgPasser()
    def test_sb_client_bad_credentials(self, uamqp_transport, *, servicebus_namespace=None, servicebus_queue=None, **kwargs):
        client = ServiceBusClient(
            fully_qualified_namespace=servicebus_namespace.name + f"{SERVICEBUS_ENDPOINT_SUFFIX}",
            credential=ServiceBusSharedKeyCredential('invalid', 'invalid'),
            logging_enable=False,
            uamqp_transport=uamqp_transport
            )
        with client:
            with pytest.raises(ServiceBusAuthenticationError):
                with client.get_queue_sender(servicebus_queue.name) as sender:
                    sender.send_messages(ServiceBusMessage("test"))

    @pytest.mark.liveTest
    @pytest.mark.live_test_only
    @pytest.mark.parametrize("uamqp_transport", uamqp_transport_params, ids=uamqp_transport_ids)
    def test_sb_client_bad_namespace(self, uamqp_transport, **kwargs):
        client = ServiceBusClient(
            fully_qualified_namespace=f"invalid{SERVICEBUS_ENDPOINT_SUFFIX}",
            credential=ServiceBusSharedKeyCredential('invalid', 'invalid'),
            logging_enable=False,
            uamqp_transport=uamqp_transport
            )
        with client:
            with pytest.raises(ServiceBusError):
                with client.get_queue_sender('invalidqueue') as sender:
                    sender.send_messages(ServiceBusMessage("test"))

    @pytest.mark.liveTest
    @pytest.mark.live_test_only
    @CachedServiceBusResourceGroupPreparer(name_prefix='servicebustest')
    @CachedServiceBusNamespacePreparer(name_prefix='servicebustest')
    @pytest.mark.parametrize("uamqp_transport", uamqp_transport_params, ids=uamqp_transport_ids)
    @ArgPasser()
    def test_sb_client_bad_entity(self, uamqp_transport, *, servicebus_namespace_connection_string=None, **kwargs):
        client = ServiceBusClient.from_connection_string(servicebus_namespace_connection_string, uamqp_transport=uamqp_transport)

        with client:
            with pytest.raises(ServiceBusAuthenticationError):
                with client.get_queue_sender("invalid") as sender:
                    sender.send_messages(ServiceBusMessage("test"))

<<<<<<< HEAD
        fake_str = "Endpoint=sb://mock.servicebus.windows.net/;" \
                   "SharedAccessKeyName=mock;SharedAccessKey=mock;EntityPath=mockentity"
        fake_client = ServiceBusClient.from_connection_string(fake_str, uamqp_transport=uamqp_transport)
=======
        fake_str = f"Endpoint=sb://mock{SERVICEBUS_ENDPOINT_SUFFIX}/;" \
                   f"SharedAccessKeyName=mock;SharedAccessKey=mock;EntityPath=mockentity"
        fake_client = ServiceBusClient.from_connection_string(fake_str)
>>>>>>> 8c093118

        with pytest.raises(ValueError):
            fake_client.get_queue_sender('queue')

        with pytest.raises(ValueError):
            fake_client.get_queue_receiver('queue')

        with pytest.raises(ValueError):
            fake_client.get_topic_sender('topic')

        with pytest.raises(ValueError):
            fake_client.get_subscription_receiver('topic', 'subscription')

        fake_client.get_queue_sender('mockentity')
        fake_client.get_queue_receiver('mockentity')
        fake_client.get_topic_sender('mockentity')
        fake_client.get_subscription_receiver('mockentity', 'subscription')

<<<<<<< HEAD
        fake_str = "Endpoint=sb://mock.servicebus.windows.net/;" \
                   "SharedAccessKeyName=mock;SharedAccessKey=mock"
        fake_client = ServiceBusClient.from_connection_string(fake_str, uamqp_transport=uamqp_transport)
=======
        fake_str = f"Endpoint=sb://mock{SERVICEBUS_ENDPOINT_SUFFIX}/;" \
                   f"SharedAccessKeyName=mock;SharedAccessKey=mock"
        fake_client = ServiceBusClient.from_connection_string(fake_str)
>>>>>>> 8c093118
        fake_client.get_queue_sender('queue')
        fake_client.get_queue_receiver('queue')
        fake_client.get_topic_sender('topic')
        fake_client.get_subscription_receiver('topic', 'subscription')

    @pytest.mark.liveTest
    @pytest.mark.live_test_only
    @CachedServiceBusResourceGroupPreparer(name_prefix='servicebustest')
    @CachedServiceBusNamespacePreparer(name_prefix='servicebustest')
    @ServiceBusQueuePreparer(name_prefix='servicebustest', dead_lettering_on_message_expiration=True)
    @ServiceBusNamespaceAuthorizationRulePreparer(name_prefix='servicebustest', access_rights=[AccessRights.listen])
    @pytest.mark.parametrize("uamqp_transport", uamqp_transport_params, ids=uamqp_transport_ids)
    @ArgPasser()
    def test_sb_client_readonly_credentials(self, uamqp_transport, *, servicebus_authorization_rule_connection_string=None, servicebus_queue=None, **kwargs):
        client = ServiceBusClient.from_connection_string(servicebus_authorization_rule_connection_string, uamqp_transport=uamqp_transport)

        with client:
            with client.get_queue_receiver(servicebus_queue.name) as receiver:
                messages = receiver.receive_messages(max_message_count=1, max_wait_time=1)

            with pytest.raises(ServiceBusAuthorizationError):
                with client.get_queue_sender(servicebus_queue.name) as sender:
                    sender.send_messages(ServiceBusMessage("test"))

    @pytest.mark.liveTest
    @pytest.mark.live_test_only
    @CachedServiceBusResourceGroupPreparer(name_prefix='servicebustest')
    @CachedServiceBusNamespacePreparer(name_prefix='servicebustest')
    @ServiceBusQueuePreparer(name_prefix='servicebustest', dead_lettering_on_message_expiration=True)
    @ServiceBusNamespaceAuthorizationRulePreparer(name_prefix='servicebustest', access_rights=[AccessRights.send])
    @pytest.mark.parametrize("uamqp_transport", uamqp_transport_params, ids=uamqp_transport_ids)
    @ArgPasser()
    def test_sb_client_writeonly_credentials(self, uamqp_transport, *, servicebus_authorization_rule_connection_string=None, servicebus_queue=None, **kwargs):
        client = ServiceBusClient.from_connection_string(servicebus_authorization_rule_connection_string, uamqp_transport=uamqp_transport)

        with client:
            with pytest.raises(ServiceBusError):
                with client.get_queue_receiver(servicebus_queue.name) as receiver:
                    messages = receiver.receive_messages(max_message_count=1, max_wait_time=1)

            with client.get_queue_sender(servicebus_queue.name) as sender:
                sender.send_messages(ServiceBusMessage("test"))

                with pytest.raises(TypeError):
                    sender.send_messages("cat")

    @pytest.mark.liveTest
    @pytest.mark.live_test_only
    @CachedServiceBusResourceGroupPreparer(name_prefix='servicebustest')
    @CachedServiceBusNamespacePreparer(name_prefix='servicebustest')
    @ServiceBusNamespaceAuthorizationRulePreparer(name_prefix='servicebustest')
    @ServiceBusQueuePreparer(name_prefix='servicebustest_qone', parameter_name='wrong_queue', dead_lettering_on_message_expiration=True)
    @ServiceBusQueuePreparer(name_prefix='servicebustest_qtwo', dead_lettering_on_message_expiration=True)
    @ServiceBusQueueAuthorizationRulePreparer(name_prefix='servicebustest_qtwo')
    @pytest.mark.parametrize("uamqp_transport", uamqp_transport_params, ids=uamqp_transport_ids)
    @ArgPasser()
    def test_sb_client_incorrect_queue_conn_str(self, uamqp_transport, *, servicebus_queue_authorization_rule_connection_string=None, servicebus_queue=None, wrong_queue=None, **kwargs):
        if uamqp_transport:
            amqp_transport = UamqpTransport
        else:
            amqp_transport = PyamqpTransport
        client = ServiceBusClient.from_connection_string(servicebus_queue_authorization_rule_connection_string, uamqp_transport=uamqp_transport)
        with client:
            # Validate that the wrong sender/receiver queues with the right credentials fail.
            with pytest.raises(ValueError):
                with client.get_queue_sender(wrong_queue.name) as sender:
                    sender.send_messages(ServiceBusMessage("test"))

            with pytest.raises(ValueError):
                with client.get_queue_receiver(wrong_queue.name) as receiver:
                    messages =  receiver.receive_messages(max_message_count=1, max_wait_time=1)

            # But that the correct ones work.
            with client.get_queue_sender(servicebus_queue.name) as sender:
                sender.send_messages(ServiceBusMessage("test")) 

            with client.get_queue_receiver(servicebus_queue.name) as receiver:
               messages =  receiver.receive_messages(max_message_count=1, max_wait_time=1)

            # Now do the same but with direct connstr initialization.
            with pytest.raises(ValueError):
                with ServiceBusSender._from_connection_string(
                    servicebus_queue_authorization_rule_connection_string,
                    queue_name=wrong_queue.name,
                    amqp_transport=amqp_transport
                ) as sender:
                        sender.send_messages(ServiceBusMessage("test"))

            with pytest.raises(ValueError):
                with ServiceBusReceiver._from_connection_string(
                    servicebus_queue_authorization_rule_connection_string,
                    queue_name=wrong_queue.name,
                    amqp_transport=amqp_transport
                ) as receiver:
                    messages =  receiver.receive_messages(max_message_count=1, max_wait_time=1)

            with ServiceBusSender._from_connection_string(
                servicebus_queue_authorization_rule_connection_string,
                queue_name=servicebus_queue.name,
                amqp_transport=amqp_transport
            ) as sender:
                sender.send_messages(ServiceBusMessage("test"))

            with ServiceBusReceiver._from_connection_string(
                servicebus_queue_authorization_rule_connection_string,
                queue_name=servicebus_queue.name,
                amqp_transport=amqp_transport
            ) as receiver:
                messages =  receiver.receive_messages(max_message_count=1, max_wait_time=1)

    @pytest.mark.liveTest
    @pytest.mark.live_test_only
    @CachedServiceBusResourceGroupPreparer()
    @CachedServiceBusNamespacePreparer(name_prefix='servicebustest')
    @CachedServiceBusQueuePreparer(name_prefix='servicebustest', dead_lettering_on_message_expiration=True)
    @CachedServiceBusTopicPreparer(name_prefix='servicebustest')
    @CachedServiceBusSubscriptionPreparer(name_prefix='servicebustest')
    @pytest.mark.parametrize("uamqp_transport", uamqp_transport_params, ids=uamqp_transport_ids)
    @ArgPasser()
    def test_sb_client_close_spawned_handlers(self, uamqp_transport, *, servicebus_namespace_connection_string=None, servicebus_queue=None, servicebus_topic=None, servicebus_subscription=None, **kwargs):
        client = ServiceBusClient.from_connection_string(servicebus_namespace_connection_string, uamqp_transport=uamqp_transport)

        client.close()

        # context manager
        with client:
            assert len(client._handlers) == 0
            sender = client.get_queue_sender(servicebus_queue.name)
            receiver = client.get_queue_receiver(servicebus_queue.name)
            sender._open()
            receiver._open()

            assert sender._handler and sender._running
            assert receiver._handler and receiver._running
            assert len(client._handlers) == 2

        assert not sender._handler and not sender._running
        assert not receiver._handler and not receiver._running
        assert len(client._handlers) == 0

        # close operation
        sender = client.get_queue_sender(servicebus_queue.name)
        receiver = client.get_queue_receiver(servicebus_queue.name)
        sender._open()
        receiver._open()

        assert sender._handler and sender._running
        assert receiver._handler and receiver._running
        assert len(client._handlers) == 2

        client.close()

        assert not sender._handler and not sender._running
        assert not receiver._handler and not receiver._running
        assert len(client._handlers) == 0

        queue_sender = client.get_queue_sender(servicebus_queue.name)
        queue_receiver = client.get_queue_receiver(servicebus_queue.name)
        assert len(client._handlers) == 2
        queue_sender = client.get_queue_sender(servicebus_queue.name)
        queue_receiver = client.get_queue_receiver(servicebus_queue.name)
        # the previous sender/receiver can not longer be referenced, there might be a delay in CPython
        # to remove the reference, so len of handlers should be less than 4
        assert len(client._handlers) < 4
        client.close()

        queue_sender = client.get_queue_sender(servicebus_queue.name)
        queue_receiver = client.get_queue_receiver(servicebus_queue.name)
        assert len(client._handlers) == 2
        queue_sender = None
        queue_receiver = None
        assert len(client._handlers) < 2

        client.close()
        topic_sender = client.get_topic_sender(servicebus_topic.name)
        subscription_receiver = client.get_subscription_receiver(servicebus_topic.name, servicebus_subscription.name)
        assert len(client._handlers) == 2
        topic_sender = None
        subscription_receiver = None
        # the previous sender/receiver can not longer be referenced, so len of handlers should just be 2 instead of 4
        assert len(client._handlers) < 4

        client.close()
        topic_sender = client.get_topic_sender(servicebus_topic.name)
        subscription_receiver = client.get_subscription_receiver(servicebus_topic.name, servicebus_subscription.name)
        assert len(client._handlers) == 2
        topic_sender = client.get_topic_sender(servicebus_topic.name)
        subscription_receiver = client.get_subscription_receiver(servicebus_topic.name, servicebus_subscription.name)
        # the previous sender/receiver can not longer be referenced, so len of handlers should just be 2 instead of 4
        assert len(client._handlers) < 4

        client.close()
        for _ in range(5):
            queue_sender = client.get_queue_sender(servicebus_queue.name)
            queue_receiver = client.get_queue_receiver(servicebus_queue.name)
            topic_sender = client.get_topic_sender(servicebus_topic.name)
            subscription_receiver = client.get_subscription_receiver(servicebus_topic.name,
                                                                     servicebus_subscription.name)
        assert len(client._handlers) < 15
        client.close()

    @pytest.mark.liveTest
    @pytest.mark.live_test_only
    @CachedServiceBusResourceGroupPreparer()
    @CachedServiceBusNamespacePreparer(name_prefix='servicebustest')
    @CachedServiceBusQueuePreparer(name_prefix='servicebustest')
    @pytest.mark.parametrize("uamqp_transport", uamqp_transport_params, ids=uamqp_transport_ids)
    @ArgPasser()
    def test_client_sas_credential(self,
                                   uamqp_transport,
                                   *,
                                   servicebus_queue,
                                   servicebus_namespace,
                                   servicebus_namespace_key_name,
                                   servicebus_namespace_primary_key,
                                   servicebus_namespace_connection_string,
                                   **kwargs):
        # This should "just work" to validate known-good.
        credential = ServiceBusSharedKeyCredential(servicebus_namespace_key_name, servicebus_namespace_primary_key)
        hostname = f"{servicebus_namespace.name}{SERVICEBUS_ENDPOINT_SUFFIX}"
        auth_uri = "sb://{}/{}".format(hostname, servicebus_queue.name)
        token = credential.get_token(auth_uri).token

        # Finally let's do it with SAS token + conn str
        token_conn_str = "Endpoint=sb://{}/;SharedAccessSignature={};".format(hostname, token)

        client = ServiceBusClient.from_connection_string(token_conn_str, uamqp_transport=uamqp_transport)
        with client:
            assert len(client._handlers) == 0
            with client.get_queue_sender(servicebus_queue.name) as sender:
                sender.send_messages(ServiceBusMessage("foo"))

        # This is disabled pending UAMQP fix https://github.com/Azure/azure-uamqp-python/issues/170
        #
        #token_conn_str_without_se = token_conn_str.split('se=')[0] + token_conn_str.split('se=')[1].split('&')[1]
        #
        #client = ServiceBusClient.from_connection_string(token_conn_str_without_se, uamqp_transport=uamqp_transport)
        #with client:
        #    assert len(client._handlers) == 0
        #    with client.get_queue_sender(servicebus_queue.name) as sender:
        #        sender.send_messages(ServiceBusMessage("foo"))

    @pytest.mark.liveTest
    @pytest.mark.live_test_only
    @CachedServiceBusResourceGroupPreparer()
    @CachedServiceBusNamespacePreparer(name_prefix='servicebustest')
    @CachedServiceBusQueuePreparer(name_prefix='servicebustest')
    @pytest.mark.parametrize("uamqp_transport", uamqp_transport_params, ids=uamqp_transport_ids)
    @ArgPasser()
    def test_client_credential(self,
                                   uamqp_transport,
                                   *,
                                   servicebus_queue=None,
                                   servicebus_namespace=None,
                                   servicebus_namespace_key_name=None,
                                   servicebus_namespace_primary_key=None,
                                   servicebus_namespace_connection_string=None,
                                   **kwargs):
        # This should "just work" to validate known-good.
        credential = ServiceBusSharedKeyCredential(servicebus_namespace_key_name, servicebus_namespace_primary_key)
        hostname = f"{servicebus_namespace.name}{SERVICEBUS_ENDPOINT_SUFFIX}"

        client = ServiceBusClient(hostname, credential, uamqp_transport=uamqp_transport)
        with client:
            assert len(client._handlers) == 0
            with client.get_queue_sender(servicebus_queue.name) as sender:
                sender.send_messages(ServiceBusMessage("foo"))

        hostname = f"sb://{servicebus_namespace.name}{SERVICEBUS_ENDPOINT_SUFFIX}"

        client = ServiceBusClient(hostname, credential, uamqp_transport=uamqp_transport)
        with client:
            assert len(client._handlers) == 0
            with client.get_queue_sender(servicebus_queue.name) as sender:
                sender.send_messages(ServiceBusMessage("foo"))

        hostname = f"https://{servicebus_namespace.name}{SERVICEBUS_ENDPOINT_SUFFIX}"

        client = ServiceBusClient(hostname, credential, uamqp_transport=uamqp_transport)
        with client:
            assert len(client._handlers) == 0
            with client.get_queue_sender(servicebus_queue.name) as sender:
                sender.send_messages(ServiceBusMessage("foo"))

    @pytest.mark.liveTest
    @pytest.mark.live_test_only
    @CachedServiceBusResourceGroupPreparer()
    @CachedServiceBusNamespacePreparer(name_prefix='servicebustest')
    @CachedServiceBusQueuePreparer(name_prefix='servicebustest')
    @pytest.mark.parametrize("uamqp_transport", uamqp_transport_params, ids=uamqp_transport_ids)
    @ArgPasser()
    def test_client_azure_named_key_credential(self,
                                   uamqp_transport,
                                   *,
                                   servicebus_queue=None,
                                   servicebus_namespace=None,
                                   servicebus_namespace_key_name=None,
                                   servicebus_namespace_primary_key=None,
                                   servicebus_namespace_connection_string=None,
                                   **kwargs):
        # This should "just work" to validate known-good.
        credential = ServiceBusSharedKeyCredential(servicebus_namespace_key_name, servicebus_namespace_primary_key)
        hostname = f"{servicebus_namespace.name}{SERVICEBUS_ENDPOINT_SUFFIX}"
        auth_uri = "sb://{}/{}".format(hostname, servicebus_queue.name)
        token = credential.get_token(auth_uri).token

        # Finally let's do it with AzureSasCredential
        credential = AzureSasCredential(token)

        client = ServiceBusClient(hostname, credential, uamqp_transport=uamqp_transport)
        with client:
            assert len(client._handlers) == 0

    @pytest.mark.liveTest
    @pytest.mark.live_test_only
    @CachedServiceBusResourceGroupPreparer()
    @CachedServiceBusNamespacePreparer(name_prefix='servicebustest')
    @CachedServiceBusQueuePreparer(name_prefix='servicebustest')
    @pytest.mark.parametrize("uamqp_transport", uamqp_transport_params, ids=uamqp_transport_ids)
    @ArgPasser()
    def test_azure_named_key_credential(self,
                                   uamqp_transport,
                                   *,
                                   servicebus_queue=None,
                                   servicebus_namespace=None,
                                   servicebus_namespace_key_name=None,
                                   servicebus_namespace_primary_key=None,
                                   servicebus_namespace_connection_string=None,
                                   **kwargs):
        hostname = f"{servicebus_namespace.name}{SERVICEBUS_ENDPOINT_SUFFIX}"
        credential = AzureNamedKeyCredential(servicebus_namespace_key_name, servicebus_namespace_primary_key)

        client = ServiceBusClient(hostname, credential, uamqp_transport=uamqp_transport)
        with client:
            with client.get_queue_sender(servicebus_queue.name) as sender:
                sender.send_messages(ServiceBusMessage("foo"))
        
        credential.update("foo", "bar")
        with pytest.raises(Exception):
            with client:
                with client.get_queue_sender(servicebus_queue.name) as sender:
                    sender.send_messages(ServiceBusMessage("foo"))

        # update back to the right key again
        credential.update(servicebus_namespace_key_name, servicebus_namespace_primary_key)
        with client:
            with client.get_queue_sender(servicebus_queue.name) as sender:
                sender.send_messages(ServiceBusMessage("foo"))

    @pytest.mark.parametrize("uamqp_transport", uamqp_transport_params, ids=uamqp_transport_ids)
    def test_backoff_fixed_retry(self, uamqp_transport):

        client = ServiceBusClient(
            'fake.host.com',
            'fake_eh',
            retry_mode='fixed',
            uamqp_transport=uamqp_transport
        )
        # queue sender
        sender = client.get_queue_sender('fake_name')
        backoff = client._config.retry_backoff_factor
        start_time = time.time()
        sender._backoff(retried_times=1, last_exception=Exception('fake'), abs_timeout_time=None)
        sleep_time_fixed = time.time() - start_time
        # exp = 0.8 * (2 ** 1) = 1.6
        # time.sleep() in _backoff will take AT LEAST time 'exp' for retry_mode='exponential'
        # check that fixed is less than 'exp'
        assert sleep_time_fixed < backoff * (2 ** 1)

        # topic sender
        sender = client.get_topic_sender('fake_name')
        backoff = client._config.retry_backoff_factor
        start_time = time.time()
        sender._backoff(retried_times=1, last_exception=Exception('fake'), abs_timeout_time=None)
        sleep_time_fixed = time.time() - start_time
        assert sleep_time_fixed < backoff * (2 ** 1)

        # queue receiver 
        receiver = client.get_queue_receiver('fake_name')
        backoff = client._config.retry_backoff_factor
        start_time = time.time()
        receiver._backoff(retried_times=1, last_exception=Exception('fake'), abs_timeout_time=None)
        sleep_time_fixed = time.time() - start_time
        assert sleep_time_fixed < backoff * (2 ** 1)

        # subscription receiver 
        receiver = client.get_subscription_receiver('fake_topic', 'fake_sub')
        backoff = client._config.retry_backoff_factor
        start_time = time.time()
        receiver._backoff(retried_times=1, last_exception=Exception('fake'), abs_timeout_time=None)
        sleep_time_fixed = time.time() - start_time
        assert sleep_time_fixed < backoff * (2 ** 1)

        client = ServiceBusClient(
            'fake.host.com',
            'fake_eh',
            retry_mode=RetryMode.Fixed,
            uamqp_transport=uamqp_transport
        )
        # queue sender
        sender = client.get_queue_sender('fake_name')
        backoff = client._config.retry_backoff_factor
        start_time = time.time()
        sender._backoff(retried_times=1, last_exception=Exception('fake'), abs_timeout_time=None)
        sleep_time_fixed = time.time() - start_time
        # exp = 0.8 * (2 ** 1) = 1.6
        # time.sleep() in _backoff will take AT LEAST time 'exp' for retry_mode='exponential'
        # check that fixed is less than 'exp'
        assert sleep_time_fixed < backoff * (2 ** 1)

<<<<<<< HEAD
    @pytest.mark.parametrize("uamqp_transport", uamqp_transport_params, ids=uamqp_transport_ids)
    def test_custom_client_id_queue_sender(self, uamqp_transport, **kwargs):
        servicebus_connection_str = 'Endpoint=sb://resourcename.servicebus.windows.net/;SharedAccessSignature=THISISATESTKEYXXXXXXXXXXXXXXXXXXXXXXXXXXXX=;'
=======
    def test_custom_client_id_queue_sender(self, **kwargs):
        servicebus_connection_str = f'Endpoint=sb://resourcename{SERVICEBUS_ENDPOINT_SUFFIX}/;SharedAccessSignature=THISISATESTKEYXXXXXXXXXXXXXXXXXXXXXXXXXXXX=;'
>>>>>>> 8c093118
        queue_name = "queue_name"
        custom_id = "my_custom_id"
        servicebus_client = ServiceBusClient.from_connection_string(conn_str=servicebus_connection_str, uamqp_transport=uamqp_transport)
        with servicebus_client:
            queue_sender = servicebus_client.get_queue_sender(queue_name=queue_name, client_identifier=custom_id)
            assert queue_sender.client_identifier is not None
            assert queue_sender.client_identifier == custom_id

<<<<<<< HEAD
    @pytest.mark.parametrize("uamqp_transport", uamqp_transport_params, ids=uamqp_transport_ids)
    def test_default_client_id_queue_sender(self, uamqp_transport, **kwargs):
        servicebus_connection_str = 'Endpoint=sb://resourcename.servicebus.windows.net/;SharedAccessSignature=THISISATESTKEYXXXXXXXXXXXXXXXXXXXXXXXXXXXX=;'
=======
    def test_default_client_id_queue_sender(self, **kwargs):
        servicebus_connection_str = f'Endpoint=sb://resourcename{SERVICEBUS_ENDPOINT_SUFFIX}/;SharedAccessSignature=THISISATESTKEYXXXXXXXXXXXXXXXXXXXXXXXXXXXX=;'
>>>>>>> 8c093118
        queue_name = "queue_name"
        servicebus_client = ServiceBusClient.from_connection_string(conn_str=servicebus_connection_str, uamqp_transport=uamqp_transport)
        with servicebus_client:
            queue_sender = servicebus_client.get_queue_sender(queue_name=queue_name)
            assert queue_sender.client_identifier is not None
            assert "SBSender" in queue_sender.client_identifier

<<<<<<< HEAD
    @pytest.mark.parametrize("uamqp_transport", uamqp_transport_params, ids=uamqp_transport_ids)
    def test_custom_client_id_queue_receiver(self, uamqp_transport, **kwargs):
        servicebus_connection_str = 'Endpoint=sb://resourcename.servicebus.windows.net/;SharedAccessSignature=THISISATESTKEYXXXXXXXXXXXXXXXXXXXXXXXXXXXX=;'
=======
    def test_custom_client_id_queue_receiver(self, **kwargs):
        servicebus_connection_str = f'Endpoint=sb://resourcename{SERVICEBUS_ENDPOINT_SUFFIX}/;SharedAccessSignature=THISISATESTKEYXXXXXXXXXXXXXXXXXXXXXXXXXXXX=;'
>>>>>>> 8c093118
        queue_name = "queue_name"
        custom_id = "my_custom_id"
        servicebus_client = ServiceBusClient.from_connection_string(conn_str=servicebus_connection_str, uamqp_transport=uamqp_transport)
        with servicebus_client:
            queue_receiver = servicebus_client.get_queue_receiver(queue_name=queue_name, client_identifier=custom_id)
            assert queue_receiver.client_identifier is not None
            assert queue_receiver.client_identifier == custom_id

<<<<<<< HEAD
    @pytest.mark.parametrize("uamqp_transport", uamqp_transport_params, ids=uamqp_transport_ids)
    def test_default_client_id_queue_receiver(self, uamqp_transport, **kwargs):
        servicebus_connection_str = 'Endpoint=sb://resourcename.servicebus.windows.net/;SharedAccessSignature=THISISATESTKEYXXXXXXXXXXXXXXXXXXXXXXXXXXXX=;'
=======
    def test_default_client_id_queue_receiver(self, **kwargs):
        servicebus_connection_str = f'Endpoint=sb://resourcename{SERVICEBUS_ENDPOINT_SUFFIX}/;SharedAccessSignature=THISISATESTKEYXXXXXXXXXXXXXXXXXXXXXXXXXXXX=;'
>>>>>>> 8c093118
        queue_name = "queue_name"
        servicebus_client = ServiceBusClient.from_connection_string(conn_str=servicebus_connection_str, uamqp_transport=uamqp_transport)
        with servicebus_client:
            queue_receiver = servicebus_client.get_queue_receiver(queue_name=queue_name)
            assert queue_receiver.client_identifier is not None
            assert "SBReceiver" in queue_receiver.client_identifier

<<<<<<< HEAD
    @pytest.mark.parametrize("uamqp_transport", uamqp_transport_params, ids=uamqp_transport_ids)
    def test_custom_client_id_topic_sender(self, uamqp_transport, **kwargs):
        servicebus_connection_str = 'Endpoint=sb://resourcename.servicebus.windows.net/;SharedAccessSignature=THISISATESTKEYXXXXXXXXXXXXXXXXXXXXXXXXXXXX=;'
=======
    def test_custom_client_id_topic_sender(self, **kwargs):
        servicebus_connection_str = f'Endpoint=sb://resourcename{SERVICEBUS_ENDPOINT_SUFFIX}/;SharedAccessSignature=THISISATESTKEYXXXXXXXXXXXXXXXXXXXXXXXXXXXX=;'
>>>>>>> 8c093118
        custom_id = "my_custom_id"
        topic_name = "topic_name"
        servicebus_client = ServiceBusClient.from_connection_string(conn_str=servicebus_connection_str, uamqp_transport=uamqp_transport)
        with servicebus_client:
            topic_sender = servicebus_client.get_topic_sender(topic_name=topic_name, client_identifier=custom_id)
            assert topic_sender.client_identifier is not None
            assert topic_sender.client_identifier == custom_id

<<<<<<< HEAD
    @pytest.mark.parametrize("uamqp_transport", uamqp_transport_params, ids=uamqp_transport_ids)
    def test_default_client_id_topic_sender(self, uamqp_transport, **kwargs):
        servicebus_connection_str = 'Endpoint=sb://resourcename.servicebus.windows.net/;SharedAccessSignature=THISISATESTKEYXXXXXXXXXXXXXXXXXXXXXXXXXXXX=;'
=======
    def test_default_client_id_topic_sender(self, **kwargs):
        servicebus_connection_str = f'Endpoint=sb://resourcename{SERVICEBUS_ENDPOINT_SUFFIX}/;SharedAccessSignature=THISISATESTKEYXXXXXXXXXXXXXXXXXXXXXXXXXXXX=;'
>>>>>>> 8c093118
        topic_name = "topic_name"
        servicebus_client = ServiceBusClient.from_connection_string(conn_str=servicebus_connection_str, uamqp_transport=uamqp_transport)
        with servicebus_client:
            topic_sender = servicebus_client.get_topic_sender(topic_name=topic_name)
            assert topic_sender.client_identifier is not None
            assert "SBSender" in topic_sender.client_identifier

<<<<<<< HEAD
    @pytest.mark.parametrize("uamqp_transport", uamqp_transport_params, ids=uamqp_transport_ids)
    def test_default_client_id_subscription_receiver(self, uamqp_transport, **kwargs):
        servicebus_connection_str = 'Endpoint=sb://resourcename.servicebus.windows.net/;SharedAccessSignature=THISISATESTKEYXXXXXXXXXXXXXXXXXXXXXXXXXXXX=;'
=======
    def test_default_client_id_subscription_receiver(self, **kwargs):
        servicebus_connection_str = f'Endpoint=sb://resourcename{SERVICEBUS_ENDPOINT_SUFFIX}/;SharedAccessSignature=THISISATESTKEYXXXXXXXXXXXXXXXXXXXXXXXXXXXX=;'
>>>>>>> 8c093118
        topic_name = "topic_name"
        sub_name = "sub_name"
        servicebus_client = ServiceBusClient.from_connection_string(conn_str=servicebus_connection_str, uamqp_transport=uamqp_transport)
        with servicebus_client:
            subscription_receiver = servicebus_client.get_subscription_receiver(topic_name, sub_name)
            assert subscription_receiver.client_identifier is not None
            assert "SBReceiver" in subscription_receiver.client_identifier

<<<<<<< HEAD
    @pytest.mark.parametrize("uamqp_transport", uamqp_transport_params, ids=uamqp_transport_ids)
    def test_custom_client_id_subscription_receiver(self, uamqp_transport, **kwargs):
        servicebus_connection_str = 'Endpoint=sb://resourcename.servicebus.windows.net/;SharedAccessSignature=THISISATESTKEYXXXXXXXXXXXXXXXXXXXXXXXXXXXX=;'
=======
    def test_custom_client_id_subscription_receiver(self, **kwargs):
        servicebus_connection_str = f'Endpoint=sb://resourcename{SERVICEBUS_ENDPOINT_SUFFIX}/;SharedAccessSignature=THISISATESTKEYXXXXXXXXXXXXXXXXXXXXXXXXXXXX=;'
>>>>>>> 8c093118
        custom_id = "my_custom_id"
        topic_name = "topic_name"
        sub_name = "sub_name"
        servicebus_client = ServiceBusClient.from_connection_string(conn_str=servicebus_connection_str, uamqp_transport=uamqp_transport)
        with servicebus_client:
            subscription_receiver = servicebus_client.get_subscription_receiver(topic_name, sub_name, client_identifier=custom_id)
            assert subscription_receiver.client_identifier is not None
            assert subscription_receiver.client_identifier == custom_id

    @pytest.mark.skip('check that connection verify works for pyproto. Issue #26657.')
    @pytest.mark.liveTest
    @pytest.mark.live_test_only
    @CachedServiceBusResourceGroupPreparer()
    @CachedServiceBusNamespacePreparer(name_prefix='servicebustest')
    @CachedServiceBusQueuePreparer(name_prefix='servicebustest')
    @pytest.mark.parametrize("uamqp_transport", uamqp_transport_params, ids=uamqp_transport_ids)
    @ArgPasser()
    def test_connection_verify_exception(self,
                                   uamqp_transport,
                                   *,
                                   servicebus_queue=None,
                                   servicebus_namespace=None,
                                   servicebus_namespace_key_name=None,
                                   servicebus_namespace_primary_key=None,
                                   servicebus_namespace_connection_string=None,
                                   **kwargs):
        hostname = f"{servicebus_namespace.name}{SERVICEBUS_ENDPOINT_SUFFIX}"
        credential = AzureNamedKeyCredential(servicebus_namespace_key_name, servicebus_namespace_primary_key)

        client = ServiceBusClient(hostname, credential, connection_verify="cacert.pem", uamqp_transport=uamqp_transport)
        with client:
            with pytest.raises(ServiceBusError):
                with client.get_queue_sender(servicebus_queue.name) as sender:
                    sender.send_messages(ServiceBusMessage("foo"))<|MERGE_RESOLUTION|>--- conflicted
+++ resolved
@@ -29,11 +29,7 @@
     ServiceBusAuthenticationError,
     ServiceBusAuthorizationError
 )
-<<<<<<< HEAD
-from devtools_testutils import CachedResourceGroupPreparer, AzureMgmtRecordedTestCase
-=======
-from devtools_testutils import AzureMgmtTestCase
->>>>>>> 8c093118
+from devtools_testutils import AzureMgmtRecordedTestCase
 from servicebus_preparer import (
     CachedServiceBusNamespacePreparer, 
     ServiceBusTopicPreparer, 
@@ -43,11 +39,8 @@
     CachedServiceBusQueuePreparer,
     CachedServiceBusTopicPreparer,
     CachedServiceBusSubscriptionPreparer,
-<<<<<<< HEAD
-=======
     CachedServiceBusResourceGroupPreparer,
     SERVICEBUS_ENDPOINT_SUFFIX
->>>>>>> 8c093118
 )
 from utilities import uamqp_transport as get_uamqp_transport, ArgPasser
 uamqp_transport_params, uamqp_transport_ids = get_uamqp_transport()
@@ -102,15 +95,9 @@
                 with client.get_queue_sender("invalid") as sender:
                     sender.send_messages(ServiceBusMessage("test"))
 
-<<<<<<< HEAD
-        fake_str = "Endpoint=sb://mock.servicebus.windows.net/;" \
-                   "SharedAccessKeyName=mock;SharedAccessKey=mock;EntityPath=mockentity"
-        fake_client = ServiceBusClient.from_connection_string(fake_str, uamqp_transport=uamqp_transport)
-=======
         fake_str = f"Endpoint=sb://mock{SERVICEBUS_ENDPOINT_SUFFIX}/;" \
                    f"SharedAccessKeyName=mock;SharedAccessKey=mock;EntityPath=mockentity"
-        fake_client = ServiceBusClient.from_connection_string(fake_str)
->>>>>>> 8c093118
+        fake_client = ServiceBusClient.from_connection_string(fake_str, uamqp_transport=uamqp_transport)
 
         with pytest.raises(ValueError):
             fake_client.get_queue_sender('queue')
@@ -129,15 +116,9 @@
         fake_client.get_topic_sender('mockentity')
         fake_client.get_subscription_receiver('mockentity', 'subscription')
 
-<<<<<<< HEAD
-        fake_str = "Endpoint=sb://mock.servicebus.windows.net/;" \
-                   "SharedAccessKeyName=mock;SharedAccessKey=mock"
-        fake_client = ServiceBusClient.from_connection_string(fake_str, uamqp_transport=uamqp_transport)
-=======
         fake_str = f"Endpoint=sb://mock{SERVICEBUS_ENDPOINT_SUFFIX}/;" \
                    f"SharedAccessKeyName=mock;SharedAccessKey=mock"
-        fake_client = ServiceBusClient.from_connection_string(fake_str)
->>>>>>> 8c093118
+        fake_client = ServiceBusClient.from_connection_string(fake_str, uamqp_transport=uamqp_transport)
         fake_client.get_queue_sender('queue')
         fake_client.get_queue_receiver('queue')
         fake_client.get_topic_sender('topic')
@@ -548,14 +529,9 @@
         # check that fixed is less than 'exp'
         assert sleep_time_fixed < backoff * (2 ** 1)
 
-<<<<<<< HEAD
     @pytest.mark.parametrize("uamqp_transport", uamqp_transport_params, ids=uamqp_transport_ids)
     def test_custom_client_id_queue_sender(self, uamqp_transport, **kwargs):
-        servicebus_connection_str = 'Endpoint=sb://resourcename.servicebus.windows.net/;SharedAccessSignature=THISISATESTKEYXXXXXXXXXXXXXXXXXXXXXXXXXXXX=;'
-=======
-    def test_custom_client_id_queue_sender(self, **kwargs):
-        servicebus_connection_str = f'Endpoint=sb://resourcename{SERVICEBUS_ENDPOINT_SUFFIX}/;SharedAccessSignature=THISISATESTKEYXXXXXXXXXXXXXXXXXXXXXXXXXXXX=;'
->>>>>>> 8c093118
+        servicebus_connection_str = f'Endpoint=sb://resourcename{SERVICEBUS_ENDPOINT_SUFFIX}/;SharedAccessSignature=THISISATESTKEYXXXXXXXXXXXXXXXXXXXXXXXXXXXX=;'
         queue_name = "queue_name"
         custom_id = "my_custom_id"
         servicebus_client = ServiceBusClient.from_connection_string(conn_str=servicebus_connection_str, uamqp_transport=uamqp_transport)
@@ -564,14 +540,9 @@
             assert queue_sender.client_identifier is not None
             assert queue_sender.client_identifier == custom_id
 
-<<<<<<< HEAD
     @pytest.mark.parametrize("uamqp_transport", uamqp_transport_params, ids=uamqp_transport_ids)
     def test_default_client_id_queue_sender(self, uamqp_transport, **kwargs):
-        servicebus_connection_str = 'Endpoint=sb://resourcename.servicebus.windows.net/;SharedAccessSignature=THISISATESTKEYXXXXXXXXXXXXXXXXXXXXXXXXXXXX=;'
-=======
-    def test_default_client_id_queue_sender(self, **kwargs):
-        servicebus_connection_str = f'Endpoint=sb://resourcename{SERVICEBUS_ENDPOINT_SUFFIX}/;SharedAccessSignature=THISISATESTKEYXXXXXXXXXXXXXXXXXXXXXXXXXXXX=;'
->>>>>>> 8c093118
+        servicebus_connection_str = f'Endpoint=sb://resourcename{SERVICEBUS_ENDPOINT_SUFFIX}/;SharedAccessSignature=THISISATESTKEYXXXXXXXXXXXXXXXXXXXXXXXXXXXX=;'
         queue_name = "queue_name"
         servicebus_client = ServiceBusClient.from_connection_string(conn_str=servicebus_connection_str, uamqp_transport=uamqp_transport)
         with servicebus_client:
@@ -579,14 +550,9 @@
             assert queue_sender.client_identifier is not None
             assert "SBSender" in queue_sender.client_identifier
 
-<<<<<<< HEAD
     @pytest.mark.parametrize("uamqp_transport", uamqp_transport_params, ids=uamqp_transport_ids)
     def test_custom_client_id_queue_receiver(self, uamqp_transport, **kwargs):
-        servicebus_connection_str = 'Endpoint=sb://resourcename.servicebus.windows.net/;SharedAccessSignature=THISISATESTKEYXXXXXXXXXXXXXXXXXXXXXXXXXXXX=;'
-=======
-    def test_custom_client_id_queue_receiver(self, **kwargs):
-        servicebus_connection_str = f'Endpoint=sb://resourcename{SERVICEBUS_ENDPOINT_SUFFIX}/;SharedAccessSignature=THISISATESTKEYXXXXXXXXXXXXXXXXXXXXXXXXXXXX=;'
->>>>>>> 8c093118
+        servicebus_connection_str = f'Endpoint=sb://resourcename{SERVICEBUS_ENDPOINT_SUFFIX}/;SharedAccessSignature=THISISATESTKEYXXXXXXXXXXXXXXXXXXXXXXXXXXXX=;'
         queue_name = "queue_name"
         custom_id = "my_custom_id"
         servicebus_client = ServiceBusClient.from_connection_string(conn_str=servicebus_connection_str, uamqp_transport=uamqp_transport)
@@ -595,14 +561,9 @@
             assert queue_receiver.client_identifier is not None
             assert queue_receiver.client_identifier == custom_id
 
-<<<<<<< HEAD
     @pytest.mark.parametrize("uamqp_transport", uamqp_transport_params, ids=uamqp_transport_ids)
     def test_default_client_id_queue_receiver(self, uamqp_transport, **kwargs):
-        servicebus_connection_str = 'Endpoint=sb://resourcename.servicebus.windows.net/;SharedAccessSignature=THISISATESTKEYXXXXXXXXXXXXXXXXXXXXXXXXXXXX=;'
-=======
-    def test_default_client_id_queue_receiver(self, **kwargs):
-        servicebus_connection_str = f'Endpoint=sb://resourcename{SERVICEBUS_ENDPOINT_SUFFIX}/;SharedAccessSignature=THISISATESTKEYXXXXXXXXXXXXXXXXXXXXXXXXXXXX=;'
->>>>>>> 8c093118
+        servicebus_connection_str = f'Endpoint=sb://resourcename{SERVICEBUS_ENDPOINT_SUFFIX}/;SharedAccessSignature=THISISATESTKEYXXXXXXXXXXXXXXXXXXXXXXXXXXXX=;'
         queue_name = "queue_name"
         servicebus_client = ServiceBusClient.from_connection_string(conn_str=servicebus_connection_str, uamqp_transport=uamqp_transport)
         with servicebus_client:
@@ -610,14 +571,9 @@
             assert queue_receiver.client_identifier is not None
             assert "SBReceiver" in queue_receiver.client_identifier
 
-<<<<<<< HEAD
     @pytest.mark.parametrize("uamqp_transport", uamqp_transport_params, ids=uamqp_transport_ids)
     def test_custom_client_id_topic_sender(self, uamqp_transport, **kwargs):
-        servicebus_connection_str = 'Endpoint=sb://resourcename.servicebus.windows.net/;SharedAccessSignature=THISISATESTKEYXXXXXXXXXXXXXXXXXXXXXXXXXXXX=;'
-=======
-    def test_custom_client_id_topic_sender(self, **kwargs):
-        servicebus_connection_str = f'Endpoint=sb://resourcename{SERVICEBUS_ENDPOINT_SUFFIX}/;SharedAccessSignature=THISISATESTKEYXXXXXXXXXXXXXXXXXXXXXXXXXXXX=;'
->>>>>>> 8c093118
+        servicebus_connection_str = f'Endpoint=sb://resourcename{SERVICEBUS_ENDPOINT_SUFFIX}/;SharedAccessSignature=THISISATESTKEYXXXXXXXXXXXXXXXXXXXXXXXXXXXX=;'
         custom_id = "my_custom_id"
         topic_name = "topic_name"
         servicebus_client = ServiceBusClient.from_connection_string(conn_str=servicebus_connection_str, uamqp_transport=uamqp_transport)
@@ -626,14 +582,9 @@
             assert topic_sender.client_identifier is not None
             assert topic_sender.client_identifier == custom_id
 
-<<<<<<< HEAD
     @pytest.mark.parametrize("uamqp_transport", uamqp_transport_params, ids=uamqp_transport_ids)
     def test_default_client_id_topic_sender(self, uamqp_transport, **kwargs):
-        servicebus_connection_str = 'Endpoint=sb://resourcename.servicebus.windows.net/;SharedAccessSignature=THISISATESTKEYXXXXXXXXXXXXXXXXXXXXXXXXXXXX=;'
-=======
-    def test_default_client_id_topic_sender(self, **kwargs):
-        servicebus_connection_str = f'Endpoint=sb://resourcename{SERVICEBUS_ENDPOINT_SUFFIX}/;SharedAccessSignature=THISISATESTKEYXXXXXXXXXXXXXXXXXXXXXXXXXXXX=;'
->>>>>>> 8c093118
+        servicebus_connection_str = f'Endpoint=sb://resourcename{SERVICEBUS_ENDPOINT_SUFFIX}/;SharedAccessSignature=THISISATESTKEYXXXXXXXXXXXXXXXXXXXXXXXXXXXX=;'
         topic_name = "topic_name"
         servicebus_client = ServiceBusClient.from_connection_string(conn_str=servicebus_connection_str, uamqp_transport=uamqp_transport)
         with servicebus_client:
@@ -641,14 +592,9 @@
             assert topic_sender.client_identifier is not None
             assert "SBSender" in topic_sender.client_identifier
 
-<<<<<<< HEAD
     @pytest.mark.parametrize("uamqp_transport", uamqp_transport_params, ids=uamqp_transport_ids)
     def test_default_client_id_subscription_receiver(self, uamqp_transport, **kwargs):
-        servicebus_connection_str = 'Endpoint=sb://resourcename.servicebus.windows.net/;SharedAccessSignature=THISISATESTKEYXXXXXXXXXXXXXXXXXXXXXXXXXXXX=;'
-=======
-    def test_default_client_id_subscription_receiver(self, **kwargs):
-        servicebus_connection_str = f'Endpoint=sb://resourcename{SERVICEBUS_ENDPOINT_SUFFIX}/;SharedAccessSignature=THISISATESTKEYXXXXXXXXXXXXXXXXXXXXXXXXXXXX=;'
->>>>>>> 8c093118
+        servicebus_connection_str = f'Endpoint=sb://resourcename{SERVICEBUS_ENDPOINT_SUFFIX}/;SharedAccessSignature=THISISATESTKEYXXXXXXXXXXXXXXXXXXXXXXXXXXXX=;'
         topic_name = "topic_name"
         sub_name = "sub_name"
         servicebus_client = ServiceBusClient.from_connection_string(conn_str=servicebus_connection_str, uamqp_transport=uamqp_transport)
@@ -657,14 +603,9 @@
             assert subscription_receiver.client_identifier is not None
             assert "SBReceiver" in subscription_receiver.client_identifier
 
-<<<<<<< HEAD
     @pytest.mark.parametrize("uamqp_transport", uamqp_transport_params, ids=uamqp_transport_ids)
     def test_custom_client_id_subscription_receiver(self, uamqp_transport, **kwargs):
-        servicebus_connection_str = 'Endpoint=sb://resourcename.servicebus.windows.net/;SharedAccessSignature=THISISATESTKEYXXXXXXXXXXXXXXXXXXXXXXXXXXXX=;'
-=======
-    def test_custom_client_id_subscription_receiver(self, **kwargs):
-        servicebus_connection_str = f'Endpoint=sb://resourcename{SERVICEBUS_ENDPOINT_SUFFIX}/;SharedAccessSignature=THISISATESTKEYXXXXXXXXXXXXXXXXXXXXXXXXXXXX=;'
->>>>>>> 8c093118
+        servicebus_connection_str = f'Endpoint=sb://resourcename{SERVICEBUS_ENDPOINT_SUFFIX}/;SharedAccessSignature=THISISATESTKEYXXXXXXXXXXXXXXXXXXXXXXXXXXXX=;'
         custom_id = "my_custom_id"
         topic_name = "topic_name"
         sub_name = "sub_name"
