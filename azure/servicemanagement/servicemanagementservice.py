#-------------------------------------------------------------------------
# Copyright (c) Microsoft.  All rights reserved.
#
# Licensed under the Apache License, Version 2.0 (the "License");
# you may not use this file except in compliance with the License.
# You may obtain a copy of the License at
#   http://www.apache.org/licenses/LICENSE-2.0
#
# Unless required by applicable law or agreed to in writing, software
# distributed under the License is distributed on an "AS IS" BASIS,
# WITHOUT WARRANTIES OR CONDITIONS OF ANY KIND, either express or implied.
# See the License for the specific language governing permissions and
# limitations under the License.
#--------------------------------------------------------------------------
import sys
import time

from azure import (
    WindowsAzureError,
    WindowsAzureAsyncOperationError,
    DEFAULT_HTTP_TIMEOUT,
    MANAGEMENT_HOST,
    _ERROR_ASYNC_OP_FAILURE,
    _ERROR_ASYNC_OP_TIMEOUT,
    _str,
    _validate_not_none,
    )
from azure.servicemanagement import (
    AffinityGroups,
    AffinityGroup,
    AvailabilityResponse,
    Certificate,
    Certificates,
    DataVirtualHardDisk,
    Deployment,
    Disk,
    Disks,
    Locations,
    Operation,
    HostedService,
    HostedServices,
    Images,
    OperatingSystems,
    OperatingSystemFamilies,
    OSImage,
    PersistentVMRole,
    ResourceExtensions,
    ReservedIP,
    ReservedIPs,
    RoleSize,
    RoleSizes,
    StorageService,
    StorageServices,
    Subscription,
    Subscriptions,
    SubscriptionCertificate,
    SubscriptionCertificates,
    SubscriptionOperationCollection,
    VirtualNetworkSites,
    VMImages,
    _XmlSerializer,
    )
from azure.servicemanagement.servicemanagementclient import (
    _ServiceManagementClient,
    )

class ServiceManagementService(_ServiceManagementClient):

    def __init__(self, subscription_id=None, cert_file=None,
                 host=MANAGEMENT_HOST, request_session=None,
                 timeout=DEFAULT_HTTP_TIMEOUT):
        '''
        Initializes the management service.

        subscription_id:
            Subscription to manage.
        cert_file:
            Path to .pem certificate file (httplib), or location of the
            certificate in your Personal certificate store (winhttp) in the
            CURRENT_USER\my\CertificateName format.
            If a request_session is specified, then this is unused.
        host:
            Live ServiceClient URL. Defaults to Azure public cloud.
        request_session:
            Session object to use for http requests. If this is specified, it
            replaces the default use of httplib or winhttp. Also, the cert_file
            parameter is unused when a session is passed in.
            The session object handles authentication, and as such can support
            multiple types of authentication: .pem certificate, oauth.
            For example, you can pass in a Session instance from the requests
            library. To use .pem certificate authentication with requests
            library, set the path to the .pem file on the session.cert
            attribute.
        timeout:
            Optional. Timeout for the http request, in seconds.
        '''
        super(ServiceManagementService, self).__init__(
            subscription_id, cert_file, host, request_session, timeout)

    #--Operations for subscriptions --------------------------------------
    def list_role_sizes(self):
        '''
        Lists the role sizes that are available under the specified
        subscription.
        '''
        return self._perform_get(self._get_role_sizes_path(),
                                 RoleSizes)

    def list_subscriptions(self):
        '''
        Returns a list of subscriptions that you can access.

        You must make sure that the request that is made to the management
        service is secure using an Active Directory access token.
        '''
        return self._perform_get(self._get_subscriptions_path(),
                                 Subscriptions)

    #--Operations for storage accounts -----------------------------------
    def list_storage_accounts(self):
        '''
        Lists the storage accounts available under the current subscription.
        '''
        return self._perform_get(self._get_storage_service_path(),
                                 StorageServices)

    def get_storage_account_properties(self, service_name):
        '''
        Returns system properties for the specified storage account.

        service_name:
            Name of the storage service account.
        '''
        _validate_not_none('service_name', service_name)
        return self._perform_get(self._get_storage_service_path(service_name),
                                 StorageService)

    def get_storage_account_keys(self, service_name):
        '''
        Returns the primary and secondary access keys for the specified
        storage account.

        service_name:
            Name of the storage service account.
        '''
        _validate_not_none('service_name', service_name)
        return self._perform_get(
            self._get_storage_service_path(service_name) + '/keys',
            StorageService)

    def regenerate_storage_account_keys(self, service_name, key_type):
        '''
        Regenerates the primary or secondary access key for the specified
        storage account.

        service_name:
            Name of the storage service account.
        key_type:
            Specifies which key to regenerate. Valid values are:
            Primary, Secondary
        '''
        _validate_not_none('service_name', service_name)
        _validate_not_none('key_type', key_type)
        return self._perform_post(
            self._get_storage_service_path(
                service_name) + '/keys?action=regenerate',
            _XmlSerializer.regenerate_keys_to_xml(
                key_type),
            StorageService)

    def create_storage_account(self, service_name, description, label,
                               affinity_group=None, location=None,
                               geo_replication_enabled=None,
                               extended_properties=None,
                               account_type='Standard_GRS'):
        '''
        Creates a new storage account in Windows Azure.

        service_name:
            A name for the storage account that is unique within Windows Azure.
            Storage account names must be between 3 and 24 characters in length
            and use numbers and lower-case letters only.
        description:
            A description for the storage account. The description may be up
            to 1024 characters in length.
        label:
            A name for the storage account. The name may be up to 100
            characters in length. The name can be used to identify the storage
            account for your tracking purposes.
        affinity_group:
            The name of an existing affinity group in the specified
            subscription. You can specify either a location or affinity_group,
            but not both.
        location:
            The location where the storage account is created. You can specify
            either a location or affinity_group, but not both.
        geo_replication_enabled:
            Deprecated. Replaced by the account_type parameter.
        extended_properties:
            Dictionary containing name/value pairs of storage account
            properties. You can have a maximum of 50 extended property
            name/value pairs. The maximum length of the Name element is 64
            characters, only alphanumeric characters and underscores are valid
            in the Name, and the name must start with a letter. The value has
            a maximum length of 255 characters.
        account_type:
            Specifies whether the account supports locally-redundant storage,
            geo-redundant storage, zone-redundant storage, or read access
            geo-redundant storage.
            Possible values are:
                Standard_LRS, Standard_ZRS, Standard_GRS, Standard_RAGRS
        '''
        _validate_not_none('service_name', service_name)
        _validate_not_none('description', description)
        _validate_not_none('label', label)
        if affinity_group is None and location is None:
            raise WindowsAzureError(
                'location or affinity_group must be specified')
        if affinity_group is not None and location is not None:
            raise WindowsAzureError(
                'Only one of location or affinity_group needs to be specified')
        if geo_replication_enabled == False:
            account_type = 'Standard_LRS'
        return self._perform_post(
            self._get_storage_service_path(),
            _XmlSerializer.create_storage_service_input_to_xml(
                service_name,
                description,
                label,
                affinity_group,
                location,
                account_type,
                extended_properties),
            async=True)

    def update_storage_account(self, service_name, description=None,
                               label=None, geo_replication_enabled=None,
                               extended_properties=None,
                               account_type='Standard_GRS'):
        '''
        Updates the label, the description, and enables or disables the
        geo-replication status for a storage account in Windows Azure.

        service_name:
            Name of the storage service account.
        description:
            A description for the storage account. The description may be up
            to 1024 characters in length.
        label:
            A name for the storage account. The name may be up to 100
            characters in length. The name can be used to identify the storage
            account for your tracking purposes.
        geo_replication_enabled:
            Deprecated. Replaced by the account_type parameter.
        extended_properties:
            Dictionary containing name/value pairs of storage account
            properties. You can have a maximum of 50 extended property
            name/value pairs. The maximum length of the Name element is 64
            characters, only alphanumeric characters and underscores are valid
            in the Name, and the name must start with a letter. The value has
            a maximum length of 255 characters.
        account_type:
            Specifies whether the account supports locally-redundant storage,
            geo-redundant storage, zone-redundant storage, or read access
            geo-redundant storage.
            Possible values are:
                Standard_LRS, Standard_ZRS, Standard_GRS, Standard_RAGRS
        '''
        _validate_not_none('service_name', service_name)
        if geo_replication_enabled == False:
            account_type = 'Standard_LRS'
        return self._perform_put(
            self._get_storage_service_path(service_name),
            _XmlSerializer.update_storage_service_input_to_xml(
                description,
                label,
                account_type,
                extended_properties))

    def delete_storage_account(self, service_name):
        '''
        Deletes the specified storage account from Windows Azure.

        service_name:
            Name of the storage service account.
        '''
        _validate_not_none('service_name', service_name)
        return self._perform_delete(
            self._get_storage_service_path(service_name))

    def check_storage_account_name_availability(self, service_name):
        '''
        Checks to see if the specified storage account name is available, or
        if it has already been taken.

        service_name:
            Name of the storage service account.
        '''
        _validate_not_none('service_name', service_name)
        return self._perform_get(
            self._get_storage_service_path() +
            '/operations/isavailable/' +
            _str(service_name) + '',
            AvailabilityResponse)

    #--Operations for hosted services ------------------------------------
    def list_hosted_services(self):
        '''
        Lists the hosted services available under the current subscription.
        '''
        return self._perform_get(self._get_hosted_service_path(),
                                 HostedServices)

    def get_hosted_service_properties(self, service_name, embed_detail=False):
        '''
        Retrieves system properties for the specified hosted service. These
        properties include the service name and service type; the name of the
        affinity group to which the service belongs, or its location if it is
        not part of an affinity group; and optionally, information on the
        service's deployments.

        service_name:
            Name of the hosted service.
        embed_detail:
            When True, the management service returns properties for all
            deployments of the service, as well as for the service itself.
        '''
        _validate_not_none('service_name', service_name)
        _validate_not_none('embed_detail', embed_detail)
        return self._perform_get(
            self._get_hosted_service_path(service_name) +
            '?embed-detail=' +
            _str(embed_detail).lower(),
            HostedService)

    def create_hosted_service(self, service_name, label, description=None,
                              location=None, affinity_group=None,
                              extended_properties=None):
        '''
        Creates a new hosted service in Windows Azure.

        service_name:
            A name for the hosted service that is unique within Windows Azure.
            This name is the DNS prefix name and can be used to access the
            hosted service.
        label:
            A name for the hosted service. The name can be up to 100 characters
            in length. The name can be used to identify the storage account for
            your tracking purposes.
        description:
            A description for the hosted service. The description can be up to
            1024 characters in length.
        location:
            The location where the hosted service will be created. You can
            specify either a location or affinity_group, but not both.
        affinity_group:
            The name of an existing affinity group associated with this
            subscription. This name is a GUID and can be retrieved by examining
            the name element of the response body returned by
            list_affinity_groups. You can specify either a location or
            affinity_group, but not both.
        extended_properties:
            Dictionary containing name/value pairs of storage account
            properties. You can have a maximum of 50 extended property
            name/value pairs. The maximum length of the Name element is 64
            characters, only alphanumeric characters and underscores are valid
            in the Name, and the name must start with a letter. The value has
            a maximum length of 255 characters.
        '''
        _validate_not_none('service_name', service_name)
        _validate_not_none('label', label)
        if affinity_group is None and location is None:
            raise WindowsAzureError(
                'location or affinity_group must be specified')
        if affinity_group is not None and location is not None:
            raise WindowsAzureError(
                'Only one of location or affinity_group needs to be specified')
        return self._perform_post(self._get_hosted_service_path(),
                                  _XmlSerializer.create_hosted_service_to_xml(
                                      service_name,
                                      label,
                                      description,
                                      location,
                                      affinity_group,
                                      extended_properties))

    def update_hosted_service(self, service_name, label=None, description=None,
                              extended_properties=None):
        '''
        Updates the label and/or the description for a hosted service in
        Windows Azure.

        service_name:
            Name of the hosted service.
        label:
            A name for the hosted service. The name may be up to 100 characters
            in length. You must specify a value for either Label or
            Description, or for both. It is recommended that the label be
            unique within the subscription. The name can be used
            identify the hosted service for your tracking purposes.
        description:
            A description for the hosted service. The description may be up to
            1024 characters in length. You must specify a value for either
            Label or Description, or for both.
        extended_properties:
            Dictionary containing name/value pairs of storage account
            properties. You can have a maximum of 50 extended property
            name/value pairs. The maximum length of the Name element is 64
            characters, only alphanumeric characters and underscores are valid
            in the Name, and the name must start with a letter. The value has
            a maximum length of 255 characters.
        '''
        _validate_not_none('service_name', service_name)
        return self._perform_put(self._get_hosted_service_path(service_name),
                                 _XmlSerializer.update_hosted_service_to_xml(
                                     label,
                                     description,
                                     extended_properties))

    def delete_hosted_service(self, service_name):
        '''
        Deletes the specified hosted service from Windows Azure.

        service_name:
            Name of the hosted service.
        '''
        _validate_not_none('service_name', service_name)
        return self._perform_delete(self._get_hosted_service_path(service_name))

    def get_deployment_by_slot(self, service_name, deployment_slot):
        '''
        Returns configuration information, status, and system properties for
        a deployment.

        service_name:
            Name of the hosted service.
        deployment_slot:
            The environment to which the hosted service is deployed. Valid
            values are: staging, production
        '''
        _validate_not_none('service_name', service_name)
        _validate_not_none('deployment_slot', deployment_slot)
        return self._perform_get(
            self._get_deployment_path_using_slot(
                service_name, deployment_slot),
            Deployment)

    def get_deployment_by_name(self, service_name, deployment_name):
        '''
        Returns configuration information, status, and system properties for a
        deployment.

        service_name:
            Name of the hosted service.
        deployment_name:
            The name of the deployment.
        '''
        _validate_not_none('service_name', service_name)
        _validate_not_none('deployment_name', deployment_name)
        return self._perform_get(
            self._get_deployment_path_using_name(
                service_name, deployment_name),
            Deployment)

    def create_deployment(self, service_name, deployment_slot, name,
                          package_url, label, configuration,
                          start_deployment=False,
                          treat_warnings_as_error=False,
                          extended_properties=None):
        '''
        Uploads a new service package and creates a new deployment on staging
        or production.

        service_name:
            Name of the hosted service.
        deployment_slot:
            The environment to which the hosted service is deployed. Valid
            values are: staging, production
        name:
            The name for the deployment. The deployment name must be unique
            among other deployments for the hosted service.
        package_url:
            A URL that refers to the location of the service package in the
            Blob service. The service package can be located either in a
            storage account beneath the same subscription or a Shared Access
            Signature (SAS) URI from any storage account.
        label:
            A name for the hosted service. The name can be up to 100 characters
            in length. It is recommended that the label be unique within the
            subscription. The name can be used to identify the hosted service
            for your tracking purposes.
        configuration:
            The base-64 encoded service configuration file for the deployment.
        start_deployment:
            Indicates whether to start the deployment immediately after it is
            created. If false, the service model is still deployed to the
            virtual machines but the code is not run immediately. Instead, the
            service is Suspended until you call Update Deployment Status and
            set the status to Running, at which time the service will be
            started. A deployed service still incurs charges, even if it is
            suspended.
        treat_warnings_as_error:
            Indicates whether to treat package validation warnings as errors.
            If set to true, the Created Deployment operation fails if there
            are validation warnings on the service package.
        extended_properties:
            Dictionary containing name/value pairs of storage account
            properties. You can have a maximum of 50 extended property
            name/value pairs. The maximum length of the Name element is 64
            characters, only alphanumeric characters and underscores are valid
            in the Name, and the name must start with a letter. The value has
            a maximum length of 255 characters.
        '''
        _validate_not_none('service_name', service_name)
        _validate_not_none('deployment_slot', deployment_slot)
        _validate_not_none('name', name)
        _validate_not_none('package_url', package_url)
        _validate_not_none('label', label)
        _validate_not_none('configuration', configuration)
        return self._perform_post(
            self._get_deployment_path_using_slot(
                service_name, deployment_slot),
            _XmlSerializer.create_deployment_to_xml(
                name,
                package_url,
                label,
                configuration,
                start_deployment,
                treat_warnings_as_error,
                extended_properties),
            async=True)

    def delete_deployment(self, service_name, deployment_name,delete_vhd=False):
        '''
        Deletes the specified deployment.

<<<<<<< HEAD
        service_name:
            Name of the hosted service.
        deployment_name:
            The name of the deployment.
=======
        service_name: Name of the hosted service.
        deployment_name: The name of the deployment.
	delete_vhd: If True, delete the vhd associated with this deployment (if any). Defaults to False.
>>>>>>> 6255cf8f
        '''
        _validate_not_none('service_name', service_name)
        _validate_not_none('deployment_name', deployment_name)
        path= self._get_deployment_path_using_name(service_name, deployment_name)		        
        if delete_vhd:
            path += '?comp=media'
        return self._perform_delete(
				path,
            async=True)

    def swap_deployment(self, service_name, production, source_deployment):
        '''
        Initiates a virtual IP swap between the staging and production
        deployment environments for a service. If the service is currently
        running in the staging environment, it will be swapped to the
        production environment. If it is running in the production
        environment, it will be swapped to staging.

        service_name:
            Name of the hosted service.
        production:
            The name of the production deployment.
        source_deployment:
            The name of the source deployment.
        '''
        _validate_not_none('service_name', service_name)
        _validate_not_none('production', production)
        _validate_not_none('source_deployment', source_deployment)
        return self._perform_post(self._get_hosted_service_path(service_name),
                                  _XmlSerializer.swap_deployment_to_xml(
                                      production, source_deployment),
                                  async=True)

    def change_deployment_configuration(self, service_name, deployment_name,
                                        configuration,
                                        treat_warnings_as_error=False,
                                        mode='Auto', extended_properties=None):
        '''
        Initiates a change to the deployment configuration.

        service_name:
            Name of the hosted service.
        deployment_name:
            The name of the deployment.
        configuration:
            The base-64 encoded service configuration file for the deployment.
        treat_warnings_as_error:
            Indicates whether to treat package validation warnings as errors.
            If set to true, the Created Deployment operation fails if there
            are validation warnings on the service package.
        mode:
            If set to Manual, WalkUpgradeDomain must be called to apply the
            update. If set to Auto, the Windows Azure platform will
            automatically apply the update To each upgrade domain for the
            service. Possible values are: Auto, Manual
        extended_properties:
            Dictionary containing name/value pairs of storage account
            properties. You can have a maximum of 50 extended property
            name/value pairs. The maximum length of the Name element is 64
            characters, only alphanumeric characters and underscores are valid
            in the Name, and the name must start with a letter. The value has
            a maximum length of 255 characters.
        '''
        _validate_not_none('service_name', service_name)
        _validate_not_none('deployment_name', deployment_name)
        _validate_not_none('configuration', configuration)
        return self._perform_post(
            self._get_deployment_path_using_name(
                service_name, deployment_name) + '/?comp=config',
            _XmlSerializer.change_deployment_to_xml(
                configuration,
                treat_warnings_as_error,
                mode,
                extended_properties),
            async=True)

    def update_deployment_status(self, service_name, deployment_name, status):
        '''
        Initiates a change in deployment status.

        service_name:
            Name of the hosted service.
        deployment_name:
            The name of the deployment.
        status:
            The change to initiate to the deployment status. Possible values
            include:
                Running, Suspended
        '''
        _validate_not_none('service_name', service_name)
        _validate_not_none('deployment_name', deployment_name)
        _validate_not_none('status', status)
        return self._perform_post(
            self._get_deployment_path_using_name(
                service_name, deployment_name) + '/?comp=status',
            _XmlSerializer.update_deployment_status_to_xml(
                status),
            async=True)

    def upgrade_deployment(self, service_name, deployment_name, mode,
                           package_url, configuration, label, force,
                           role_to_upgrade=None, extended_properties=None):
        '''
        Initiates an upgrade.

        service_name:
            Name of the hosted service.
        deployment_name:
            The name of the deployment.
        mode:
            If set to Manual, WalkUpgradeDomain must be called to apply the
            update. If set to Auto, the Windows Azure platform will
            automatically apply the update To each upgrade domain for the
            service. Possible values are: Auto, Manual
        package_url:
            A URL that refers to the location of the service package in the
            Blob service. The service package can be located either in a
            storage account beneath the same subscription or a Shared Access
            Signature (SAS) URI from any storage account.
        configuration:
            The base-64 encoded service configuration file for the deployment.
        label:
            A name for the hosted service. The name can be up to 100 characters
            in length. It is recommended that the label be unique within the
            subscription. The name can be used to identify the hosted service
            for your tracking purposes.
        force:
            Specifies whether the rollback should proceed even when it will
            cause local data to be lost from some role instances. True if the
            rollback should proceed; otherwise false if the rollback should
            fail.
        role_to_upgrade:
            The name of the specific role to upgrade.
        extended_properties:
            Dictionary containing name/value pairs of storage account
            properties. You can have a maximum of 50 extended property
            name/value pairs. The maximum length of the Name element is 64
            characters, only alphanumeric characters and underscores are valid
            in the Name, and the name must start with a letter. The value has
            a maximum length of 255 characters.
        '''
        _validate_not_none('service_name', service_name)
        _validate_not_none('deployment_name', deployment_name)
        _validate_not_none('mode', mode)
        _validate_not_none('package_url', package_url)
        _validate_not_none('configuration', configuration)
        _validate_not_none('label', label)
        _validate_not_none('force', force)
        return self._perform_post(
            self._get_deployment_path_using_name(
                service_name, deployment_name) + '/?comp=upgrade',
            _XmlSerializer.upgrade_deployment_to_xml(
                mode,
                package_url,
                configuration,
                label,
                role_to_upgrade,
                force,
                extended_properties),
            async=True)

    def walk_upgrade_domain(self, service_name, deployment_name,
                            upgrade_domain):
        '''
        Specifies the next upgrade domain to be walked during manual in-place
        upgrade or configuration change.

        service_name:
            Name of the hosted service.
        deployment_name:
            The name of the deployment.
        upgrade_domain:
            An integer value that identifies the upgrade domain to walk.
            Upgrade domains are identified with a zero-based index: the first
            upgrade domain has an ID of 0, the second has an ID of 1, and so on.
        '''
        _validate_not_none('service_name', service_name)
        _validate_not_none('deployment_name', deployment_name)
        _validate_not_none('upgrade_domain', upgrade_domain)
        return self._perform_post(
            self._get_deployment_path_using_name(
                service_name, deployment_name) + '/?comp=walkupgradedomain',
            _XmlSerializer.walk_upgrade_domain_to_xml(
                upgrade_domain),
            async=True)

    def rollback_update_or_upgrade(self, service_name, deployment_name, mode,
                                   force):
        '''
        Cancels an in progress configuration change (update) or upgrade and
        returns the deployment to its state before the upgrade or
        configuration change was started.

        service_name:
            Name of the hosted service.
        deployment_name:
            The name of the deployment.
        mode:
            Specifies whether the rollback should proceed automatically.
                auto - The rollback proceeds without further user input.
                manual - You must call the Walk Upgrade Domain operation to
                         apply the rollback to each upgrade domain.
        force:
            Specifies whether the rollback should proceed even when it will
            cause local data to be lost from some role instances. True if the
            rollback should proceed; otherwise false if the rollback should
            fail.
        '''
        _validate_not_none('service_name', service_name)
        _validate_not_none('deployment_name', deployment_name)
        _validate_not_none('mode', mode)
        _validate_not_none('force', force)
        return self._perform_post(
            self._get_deployment_path_using_name(
                service_name, deployment_name) + '/?comp=rollback',
            _XmlSerializer.rollback_upgrade_to_xml(
                mode, force),
            async=True)

    def reboot_role_instance(self, service_name, deployment_name,
                             role_instance_name):
        '''
        Requests a reboot of a role instance that is running in a deployment.

        service_name:
            Name of the hosted service.
        deployment_name:
            The name of the deployment.
        role_instance_name:
            The name of the role instance.
        '''
        _validate_not_none('service_name', service_name)
        _validate_not_none('deployment_name', deployment_name)
        _validate_not_none('role_instance_name', role_instance_name)
        return self._perform_post(
            self._get_deployment_path_using_name(
                service_name, deployment_name) + \
                    '/roleinstances/' + _str(role_instance_name) + \
                    '?comp=reboot',
            '',
            async=True)

    def reimage_role_instance(self, service_name, deployment_name,
                              role_instance_name):
        '''
        Requests a reimage of a role instance that is running in a deployment.

        service_name:
            Name of the hosted service.
        deployment_name:
            The name of the deployment.
        role_instance_name:
            The name of the role instance.
        '''
        _validate_not_none('service_name', service_name)
        _validate_not_none('deployment_name', deployment_name)
        _validate_not_none('role_instance_name', role_instance_name)
        return self._perform_post(
            self._get_deployment_path_using_name(
                service_name, deployment_name) + \
                    '/roleinstances/' + _str(role_instance_name) + \
                    '?comp=reimage',
            '',
            async=True)

    def rebuild_role_instance(self, service_name, deployment_name,
                             role_instance_name):
        '''
        Reinstalls the operating system on instances of web roles or worker
        roles and initializes the storage resources that are used by them. If
        you do not want to initialize storage resources, you can use
        reimage_role_instance.

        service_name:
            Name of the hosted service.
        deployment_name:
            The name of the deployment.
        role_instance_name:
            The name of the role instance.
        '''
        _validate_not_none('service_name', service_name)
        _validate_not_none('deployment_name', deployment_name)
        _validate_not_none('role_instance_name', role_instance_name)
        return self._perform_post(
            self._get_deployment_path_using_name(
                service_name, deployment_name) + \
                    '/roleinstances/' + _str(role_instance_name) + \
                    '?comp=rebuild&resources=allLocalDrives',
            '',
            async=True)

    def delete_role_instances(self, service_name, deployment_name,
                             role_instance_names):
        '''
        Reinstalls the operating system on instances of web roles or worker
        roles and initializes the storage resources that are used by them. If
        you do not want to initialize storage resources, you can use
        reimage_role_instance.

        service_name:
            Name of the hosted service.
        deployment_name:
            The name of the deployment.
        role_instance_names:
            List of role instance names.
        '''
        _validate_not_none('service_name', service_name)
        _validate_not_none('deployment_name', deployment_name)
        _validate_not_none('role_instance_names', role_instance_names)
        return self._perform_post(
            self._get_deployment_path_using_name(
                service_name, deployment_name) + '/roleinstances/?comp=delete',
            _XmlSerializer.role_instances_to_xml(role_instance_names),
            async=True)

    def check_hosted_service_name_availability(self, service_name):
        '''
        Checks to see if the specified hosted service name is available, or if
        it has already been taken.

        service_name:
            Name of the hosted service.
        '''
        _validate_not_none('service_name', service_name)
        return self._perform_get(
            '/' + self.subscription_id +
            '/services/hostedservices/operations/isavailable/' +
            _str(service_name) + '',
            AvailabilityResponse)

    #--Operations for service certificates -------------------------------
    def list_service_certificates(self, service_name):
        '''
        Lists all of the service certificates associated with the specified
        hosted service.

        service_name:
            Name of the hosted service.
        '''
        _validate_not_none('service_name', service_name)
        return self._perform_get(
            '/' + self.subscription_id + '/services/hostedservices/' +
            _str(service_name) + '/certificates',
            Certificates)

    def get_service_certificate(self, service_name, thumbalgorithm, thumbprint):
        '''
        Returns the public data for the specified X.509 certificate associated
        with a hosted service.

        service_name:
            Name of the hosted service.
        thumbalgorithm:
            The algorithm for the certificate's thumbprint.
        thumbprint:
            The hexadecimal representation of the thumbprint.
        '''
        _validate_not_none('service_name', service_name)
        _validate_not_none('thumbalgorithm', thumbalgorithm)
        _validate_not_none('thumbprint', thumbprint)
        return self._perform_get(
            '/' + self.subscription_id + '/services/hostedservices/' +
            _str(service_name) + '/certificates/' +
            _str(thumbalgorithm) + '-' + _str(thumbprint) + '',
            Certificate)

    def add_service_certificate(self, service_name, data, certificate_format,
                                password):
        '''
        Adds a certificate to a hosted service.

        service_name:
            Name of the hosted service.
        data:
            The base-64 encoded form of the pfx file.
        certificate_format:
            The service certificate format. The only supported value is pfx.
        password:
            The certificate password.
        '''
        _validate_not_none('service_name', service_name)
        _validate_not_none('data', data)
        _validate_not_none('certificate_format', certificate_format)
        _validate_not_none('password', password)
        return self._perform_post(
            '/' + self.subscription_id + '/services/hostedservices/' +
            _str(service_name) + '/certificates',
            _XmlSerializer.certificate_file_to_xml(
                data, certificate_format, password),
            async=True)

    def delete_service_certificate(self, service_name, thumbalgorithm,
                                   thumbprint):
        '''
        Deletes a service certificate from the certificate store of a hosted
        service.

        service_name:
            Name of the hosted service.
        thumbalgorithm:
            The algorithm for the certificate's thumbprint.
        thumbprint:
            The hexadecimal representation of the thumbprint.
        '''
        _validate_not_none('service_name', service_name)
        _validate_not_none('thumbalgorithm', thumbalgorithm)
        _validate_not_none('thumbprint', thumbprint)
        return self._perform_delete(
            '/' + self.subscription_id + '/services/hostedservices/' +
            _str(service_name) + '/certificates/' +
            _str(thumbalgorithm) + '-' + _str(thumbprint),
            async=True)

    #--Operations for management certificates ----------------------------
    def list_management_certificates(self):
        '''
        The List Management Certificates operation lists and returns basic
        information about all of the management certificates associated with
        the specified subscription. Management certificates, which are also
        known as subscription certificates, authenticate clients attempting to
        connect to resources associated with your Windows Azure subscription.
        '''
        return self._perform_get('/' + self.subscription_id + '/certificates',
                                 SubscriptionCertificates)

    def get_management_certificate(self, thumbprint):
        '''
        The Get Management Certificate operation retrieves information about
        the management certificate with the specified thumbprint. Management
        certificates, which are also known as subscription certificates,
        authenticate clients attempting to connect to resources associated
        with your Windows Azure subscription.

        thumbprint:
            The thumbprint value of the certificate.
        '''
        _validate_not_none('thumbprint', thumbprint)
        return self._perform_get(
            '/' + self.subscription_id + '/certificates/' + _str(thumbprint),
            SubscriptionCertificate)

    def add_management_certificate(self, public_key, thumbprint, data):
        '''
        The Add Management Certificate operation adds a certificate to the
        list of management certificates. Management certificates, which are
        also known as subscription certificates, authenticate clients
        attempting to connect to resources associated with your Windows Azure
        subscription.

        public_key:
            A base64 representation of the management certificate public key.
        thumbprint:
            The thumb print that uniquely identifies the management
            certificate.
        data:
            The certificate's raw data in base-64 encoded .cer format.
        '''
        _validate_not_none('public_key', public_key)
        _validate_not_none('thumbprint', thumbprint)
        _validate_not_none('data', data)
        return self._perform_post(
            '/' + self.subscription_id + '/certificates',
            _XmlSerializer.subscription_certificate_to_xml(
                public_key, thumbprint, data))

    def delete_management_certificate(self, thumbprint):
        '''
        The Delete Management Certificate operation deletes a certificate from
        the list of management certificates. Management certificates, which
        are also known as subscription certificates, authenticate clients
        attempting to connect to resources associated with your Windows Azure
        subscription.

        thumbprint:
            The thumb print that uniquely identifies the management
            certificate.
        '''
        _validate_not_none('thumbprint', thumbprint)
        return self._perform_delete(
            '/' + self.subscription_id + '/certificates/' + _str(thumbprint))

    #--Operations for affinity groups ------------------------------------
    def list_affinity_groups(self):
        '''
        Lists the affinity groups associated with the specified subscription.
        '''
        return self._perform_get(
            '/' + self.subscription_id + '/affinitygroups',
            AffinityGroups)

    def get_affinity_group_properties(self, affinity_group_name):
        '''
        Returns the system properties associated with the specified affinity
        group.

        affinity_group_name:
            The name of the affinity group.
        '''
        _validate_not_none('affinity_group_name', affinity_group_name)
        return self._perform_get(
            '/' + self.subscription_id + '/affinitygroups/' +
            _str(affinity_group_name) + '',
            AffinityGroup)

    def create_affinity_group(self, name, label, location, description=None):
        '''
        Creates a new affinity group for the specified subscription.

        name:
            A name for the affinity group that is unique to the subscription.
        label:
            A name for the affinity group. The name can be up to 100 characters
            in length.
        location:
            The data center location where the affinity group will be created.
            To list available locations, use the list_location function.
        description:
            A description for the affinity group. The description can be up to
            1024 characters in length.
        '''
        _validate_not_none('name', name)
        _validate_not_none('label', label)
        _validate_not_none('location', location)
        return self._perform_post(
            '/' + self.subscription_id + '/affinitygroups',
            _XmlSerializer.create_affinity_group_to_xml(name,
                                                        label,
                                                        description,
                                                        location))

    def update_affinity_group(self, affinity_group_name, label,
                              description=None):
        '''
        Updates the label and/or the description for an affinity group for the
        specified subscription.

        affinity_group_name:
            The name of the affinity group.
        label:
            A name for the affinity group. The name can be up to 100 characters
            in length.
        description:
            A description for the affinity group. The description can be up to
            1024 characters in length.
        '''
        _validate_not_none('affinity_group_name', affinity_group_name)
        _validate_not_none('label', label)
        return self._perform_put(
            '/' + self.subscription_id + '/affinitygroups/' +
            _str(affinity_group_name),
            _XmlSerializer.update_affinity_group_to_xml(label, description))

    def delete_affinity_group(self, affinity_group_name):
        '''
        Deletes an affinity group in the specified subscription.

        affinity_group_name:
            The name of the affinity group.
        '''
        _validate_not_none('affinity_group_name', affinity_group_name)
        return self._perform_delete('/' + self.subscription_id + \
                                    '/affinitygroups/' + \
                                    _str(affinity_group_name))

    #--Operations for locations ------------------------------------------
    def list_locations(self):
        '''
        Lists all of the data center locations that are valid for your
        subscription.
        '''
        return self._perform_get('/' + self.subscription_id + '/locations',
                                 Locations)

    #--Operations for tracking asynchronous requests ---------------------
    def wait_for_operation_status_progress_default_callback(elapsed):
        sys.stdout.write('.')

    def wait_for_operation_status_success_default_callback(elapsed):
        sys.stdout.write('\n')

    def wait_for_operation_status_failure_default_callback(elapsed, ex):
        sys.stdout.write('\n')
        print(vars(ex.result))
        raise ex

    def wait_for_operation_status(self,
        request_id, wait_for_status='Succeeded', timeout=30, sleep_interval=5,
        progress_callback=wait_for_operation_status_progress_default_callback,
        success_callback=wait_for_operation_status_success_default_callback,
        failure_callback=wait_for_operation_status_failure_default_callback):
        '''
        Waits for an asynchronous operation to complete.

        This calls get_operation_status in a loop and returns when the expected
        status is reached. The result of get_operation_status is returned. By
        default, an exception is raised on timeout or error status.

        request_id:
            The request ID for the request you wish to track.
        wait_for_status:
            Status to wait for. Default is 'Succeeded'.
        timeout:
            Total timeout in seconds. Default is 30s.
        sleep_interval:
            Sleep time in seconds for each iteration. Default is 5s.
        progress_callback:
            Callback for each iteration.
            Default prints '.'.
            Set it to None for no progress notification.
        success_callback:
            Callback on success. Default prints newline.
            Set it to None for no success notification.
        failure_callback:
            Callback on failure. Default prints newline+error details then
            raises exception.
            Set it to None for no failure notification.
        '''
        loops = timeout // sleep_interval + 1
        start_time = time.time()
        for _ in range(loops):
            result = self.get_operation_status(request_id)
            elapsed = time.time() - start_time
            if result.status == wait_for_status:
                if success_callback is not None:
                    success_callback(elapsed)
                return result
            elif result.error:
                if failure_callback is not None:
                    ex = WindowsAzureAsyncOperationError(_ERROR_ASYNC_OP_FAILURE, result)
                    failure_callback(elapsed, ex)
                return result
            else:
                if progress_callback is not None:
                    progress_callback(elapsed)
                time.sleep(sleep_interval)

        if failure_callback is not None:
            ex = WindowsAzureAsyncOperationError(_ERROR_ASYNC_OP_TIMEOUT, result)
            failure_callback(elapsed, ex)
        return result

    def get_operation_status(self, request_id):
        '''
        Returns the status of the specified operation. After calling an
        asynchronous operation, you can call Get Operation Status to determine
        whether the operation has succeeded, failed, or is still in progress.

        request_id:
            The request ID for the request you wish to track.
        '''
        _validate_not_none('request_id', request_id)
        return self._perform_get(
            '/' + self.subscription_id + '/operations/' + _str(request_id),
            Operation)

    #--Operations for retrieving operating system information ------------
    def list_operating_systems(self):
        '''
        Lists the versions of the guest operating system that are currently
        available in Windows Azure.
        '''
        return self._perform_get(
            '/' + self.subscription_id + '/operatingsystems',
            OperatingSystems)

    def list_operating_system_families(self):
        '''
        Lists the guest operating system families available in Windows Azure,
        and also lists the operating system versions available for each family.
        '''
        return self._perform_get(
            '/' + self.subscription_id + '/operatingsystemfamilies',
            OperatingSystemFamilies)

    #--Operations for retrieving subscription history --------------------
    def get_subscription(self):
        '''
        Returns account and resource allocation information on the specified
        subscription.
        '''
        return self._perform_get('/' + self.subscription_id + '',
                                 Subscription)

    # Operations for retrieving subscription operations ------------------
    def list_subscription_operations(self, start_time=None, end_time=None, object_id_filter=None,
                                     operation_result_filter=None, continuation_token=None):
        '''
        List subscription operations.

        start_time: Required. An ISO8601 date.
        end_time: Required. An ISO8601 date.
        object_id_filter: Optional. Returns subscription operations only for the specified object type and object ID
        operation_result_filter: Optional. Returns subscription operations only for the specified result status, either Succeeded, Failed, or InProgress.
        continuation_token: Optional.
        More information at:
        https://msdn.microsoft.com/en-us/library/azure/gg715318.aspx
        '''
        start_time = ('StartTime=' + start_time) if start_time else ''
        end_time = ('EndTime=' + end_time) if end_time else ''
        object_id_filter = ('ObjectIdFilter=' + object_id_filter) if object_id_filter else ''
        operation_result_filter = ('OperationResultFilter=' + operation_result_filter) if operation_result_filter else ''
        continuation_token = ('ContinuationToken=' + continuation_token) if continuation_token else ''

        parameters = ('&'.join(v for v in (start_time, end_time, object_id_filter, operation_result_filter, continuation_token) if v))
        parameters = '?' + parameters if parameters else ''

        return self._perform_get(self._get_list_subscription_operations_path() + parameters,
                                 SubscriptionOperationCollection)

    #--Operations for reserved ip addresses  -----------------------------
    def create_reserved_ip_address(self, name, label=None, location=None):
        '''
        Reserves an IPv4 address for the specified subscription.

        name:
            Required. Specifies the name for the reserved IP address.
        label:
            Optional. Specifies a label for the reserved IP address. The label
            can be up to 100 characters long and can be used for your tracking
            purposes.
        location:
            Required. Specifies the location of the reserved IP address. This
            should be the same location that is assigned to the cloud service
            containing the deployment that will use the reserved IP address.
            To see the available locations, you can use list_locations.
        '''
        _validate_not_none('name', name)
        return self._perform_post(
            self._get_reserved_ip_path(),
            _XmlSerializer.create_reserved_ip_to_xml(name, label, location),
            async=True)

    def delete_reserved_ip_address(self, name):
        '''
        Deletes a reserved IP address from the specified subscription.

        name:
            Required. Name of the reserved IP address.
        '''
        _validate_not_none('name', name)
        return self._perform_delete(self._get_reserved_ip_path(name),
                                    async=True)

    def get_reserved_ip_address(self, name):
        '''
        Retrieves information about the specified reserved IP address.

        name:
            Required. Name of the reserved IP address.
        '''
        _validate_not_none('name', name)
        return self._perform_get(self._get_reserved_ip_path(name), ReservedIP)

    def list_reserved_ip_addresses(self):
        '''
        Lists the IP addresses that have been reserved for the specified
        subscription.
        '''
        return self._perform_get(self._get_reserved_ip_path(), ReservedIPs)

    #--Operations for virtual machines -----------------------------------
    def get_role(self, service_name, deployment_name, role_name):
        '''
        Retrieves the specified virtual machine.

        service_name:
            The name of the service.
        deployment_name:
            The name of the deployment.
        role_name:
            The name of the role.
        '''
        _validate_not_none('service_name', service_name)
        _validate_not_none('deployment_name', deployment_name)
        _validate_not_none('role_name', role_name)
        return self._perform_get(
            self._get_role_path(service_name, deployment_name, role_name),
            PersistentVMRole)

    def create_virtual_machine_deployment(self, service_name, deployment_name,
                                          deployment_slot, label, role_name,
                                          system_config, os_virtual_hard_disk,
                                          network_config=None,
                                          availability_set_name=None,
                                          data_virtual_hard_disks=None,
                                          role_size=None,
                                          role_type='PersistentVMRole',
                                          virtual_network_name=None,
                                          resource_extension_references=None,
                                          provision_guest_agent=None,
                                          vm_image_name=None,
                                          media_location=None,
                                          dns_servers=None,
                                          reserved_ip_name=None):
        '''
        Provisions a virtual machine based on the supplied configuration.

        service_name:
            Name of the hosted service.
        deployment_name:
            The name for the deployment. The deployment name must be unique
            among other deployments for the hosted service.
        deployment_slot:
            The environment to which the hosted service is deployed. Valid
            values are: staging, production
        label:
            Specifies an identifier for the deployment. The label can be up to
            100 characters long. The label can be used for tracking purposes.
        role_name:
            The name of the role.
        system_config:
            Contains the metadata required to provision a virtual machine from
            a Windows or Linux OS image.  Use an instance of
            WindowsConfigurationSet or LinuxConfigurationSet.
        os_virtual_hard_disk:
            Contains the parameters Windows Azure uses to create the operating
            system disk for the virtual machine. If you are creating a Virtual
            Machine by using a VM Image, this parameter is not used.
        network_config:
            Encapsulates the metadata required to create the virtual network
            configuration for a virtual machine. If you do not include a
            network configuration set you will not be able to access the VM
            through VIPs over the internet. If your virtual machine belongs to
            a virtual network you can not specify which subnet address space
            it resides under.
        availability_set_name:
            Specifies the name of an availability set to which to add the
            virtual machine. This value controls the virtual machine
            allocation in the Windows Azure environment. Virtual machines
            specified in the same availability set are allocated to different
            nodes to maximize availability.
        data_virtual_hard_disks:
            Contains the parameters Windows Azure uses to create a data disk
            for a virtual machine.
        role_size:
            The size of the virtual machine to allocate. The default value is
            Small. Possible values are: ExtraSmall,Small,Medium,Large,
            ExtraLarge,A5,A6,A7,A8,A9,Basic_A0,Basic_A1,Basic_A2,Basic_A3,
            Basic_A4,Standard_D1,Standard_D2,Standard_D3,Standard_D4,
            Standard_D11,Standard_D12,Standard_D13,Standard_D14,Standard_G1,
            Standard_G2,Sandard_G3,Standard_G4,Standard_G5. The specified
            value must be compatible with the disk selected in the 
            OSVirtualHardDisk values.
        role_type:
            The type of the role for the virtual machine. The only supported
            value is PersistentVMRole.
        virtual_network_name:
            Specifies the name of an existing virtual network to which the
            deployment will belong.
        resource_extension_references:
            Optional. Contains a collection of resource extensions that are to
            be installed on the Virtual Machine. This element is used if
            provision_guest_agent is set to True.
        provision_guest_agent:
            Optional. Indicates whether the VM Agent is installed on the
            Virtual Machine. To run a resource extension in a Virtual Machine,
            this service must be installed.
        vm_image_name:
            Optional. Specifies the name of the VM Image that is to be used to
            create the Virtual Machine. If this is specified, the
            system_config and network_config parameters are not used.
        media_location:
            Optional. Required if the Virtual Machine is being created from a
            published VM Image. Specifies the location of the VHD file that is
            created when VMImageName specifies a published VM Image.
        dns_servers:
            Optional. List of DNS servers (use DnsServer class) to associate
            with the Virtual Machine.
        reserved_ip_name:
            Optional. Specifies the name of a reserved IP address that is to be
            assigned to the deployment. You must run create_reserved_ip_address
            before you can assign the address to the deployment using this
            element.
        '''
        _validate_not_none('service_name', service_name)
        _validate_not_none('deployment_name', deployment_name)
        _validate_not_none('deployment_slot', deployment_slot)
        _validate_not_none('label', label)
        _validate_not_none('role_name', role_name)
        return self._perform_post(
            self._get_deployment_path_using_name(service_name),
            _XmlSerializer.virtual_machine_deployment_to_xml(
                deployment_name,
                deployment_slot,
                label,
                role_name,
                system_config,
                os_virtual_hard_disk,
                role_type,
                network_config,
                availability_set_name,
                data_virtual_hard_disks,
                role_size,
                virtual_network_name,
                resource_extension_references,
                provision_guest_agent,
                vm_image_name,
                media_location,
                dns_servers,
                reserved_ip_name),
            async=True)

    def add_role(self, service_name, deployment_name, role_name, system_config,
                 os_virtual_hard_disk, network_config=None,
                 availability_set_name=None, data_virtual_hard_disks=None,
                 role_size=None, role_type='PersistentVMRole',
                 resource_extension_references=None,
                 provision_guest_agent=None, vm_image_name=None,
                 media_location=None):
        '''
        Adds a virtual machine to an existing deployment.

        service_name:
            The name of the service.
        deployment_name:
            The name of the deployment.
        role_name:
            The name of the role.
        system_config:
            Contains the metadata required to provision a virtual machine from
            a Windows or Linux OS image.  Use an instance of
            WindowsConfigurationSet or LinuxConfigurationSet.
        os_virtual_hard_disk:
            Contains the parameters Windows Azure uses to create the operating
            system disk for the virtual machine. If you are creating a Virtual
            Machine by using a VM Image, this parameter is not used.
        network_config:
            Encapsulates the metadata required to create the virtual network
            configuration for a virtual machine. If you do not include a
            network configuration set you will not be able to access the VM
            through VIPs over the internet. If your virtual machine belongs to
            a virtual network you can not specify which subnet address space
            it resides under.
        availability_set_name:
            Specifies the name of an availability set to which to add the
            virtual machine. This value controls the virtual machine allocation
            in the Windows Azure environment. Virtual machines specified in the
            same availability set are allocated to different nodes to maximize
            availability.
        data_virtual_hard_disks:
            Contains the parameters Windows Azure uses to create a data disk
            for a virtual machine.
        role_size:
            The size of the virtual machine to allocate. The default value is
            Small. Possible values are: ExtraSmall, Small, Medium, Large,
            ExtraLarge. The specified value must be compatible with the disk
            selected in the OSVirtualHardDisk values.
        role_type:
            The type of the role for the virtual machine. The only supported
            value is PersistentVMRole.
        resource_extension_references:
            Optional. Contains a collection of resource extensions that are to
            be installed on the Virtual Machine. This element is used if
            provision_guest_agent is set to True.
        provision_guest_agent:
            Optional. Indicates whether the VM Agent is installed on the
            Virtual Machine. To run a resource extension in a Virtual Machine,
            this service must be installed.
        vm_image_name:
            Optional. Specifies the name of the VM Image that is to be used to
            create the Virtual Machine. If this is specified, the
            system_config and network_config parameters are not used.
        media_location:
            Optional. Required if the Virtual Machine is being created from a
            published VM Image. Specifies the location of the VHD file that is
            created when VMImageName specifies a published VM Image.
        '''
        _validate_not_none('service_name', service_name)
        _validate_not_none('deployment_name', deployment_name)
        _validate_not_none('role_name', role_name)
        return self._perform_post(
            self._get_role_path(service_name, deployment_name),
            _XmlSerializer.add_role_to_xml(
                role_name,
                system_config,
                os_virtual_hard_disk,
                role_type,
                network_config,
                availability_set_name,
                data_virtual_hard_disks,
                role_size,
                resource_extension_references,
                provision_guest_agent,
                vm_image_name,
                media_location),
            async=True)

    def update_role(self, service_name, deployment_name, role_name,
                    os_virtual_hard_disk=None, network_config=None,
                    availability_set_name=None, data_virtual_hard_disks=None,
                    role_size=None, role_type='PersistentVMRole',
                    resource_extension_references=None,
                    provision_guest_agent=None):
        '''
        Updates the specified virtual machine.

        service_name:
            The name of the service.
        deployment_name:
            The name of the deployment.
        role_name:
            The name of the role.
        os_virtual_hard_disk:
            Contains the parameters Windows Azure uses to create the operating
            system disk for the virtual machine.
        network_config:
            Encapsulates the metadata required to create the virtual network
            configuration for a virtual machine. If you do not include a
            network configuration set you will not be able to access the VM
            through VIPs over the internet. If your virtual machine belongs to
            a virtual network you can not specify which subnet address space
            it resides under.
        availability_set_name:
            Specifies the name of an availability set to which to add the
            virtual machine. This value controls the virtual machine allocation
            in the Windows Azure environment. Virtual machines specified in the
            same availability set are allocated to different nodes to maximize
            availability.
        data_virtual_hard_disks:
            Contains the parameters Windows Azure uses to create a data disk
            for a virtual machine.
        role_size:
            The size of the virtual machine to allocate. The default value is
            Small. Possible values are: ExtraSmall, Small, Medium, Large,
            ExtraLarge. The specified value must be compatible with the disk
            selected in the OSVirtualHardDisk values.
        role_type:
            The type of the role for the virtual machine. The only supported
            value is PersistentVMRole.
        resource_extension_references:
            Optional. Contains a collection of resource extensions that are to
            be installed on the Virtual Machine. This element is used if
            provision_guest_agent is set to True.
        provision_guest_agent:
            Optional. Indicates whether the VM Agent is installed on the
            Virtual Machine. To run a resource extension in a Virtual Machine,
            this service must be installed.
        '''
        _validate_not_none('service_name', service_name)
        _validate_not_none('deployment_name', deployment_name)
        _validate_not_none('role_name', role_name)
        return self._perform_put(
            self._get_role_path(service_name, deployment_name, role_name),
            _XmlSerializer.update_role_to_xml(
                role_name,
                os_virtual_hard_disk,
                role_type,
                network_config,
                availability_set_name,
                data_virtual_hard_disks,
                role_size,
                resource_extension_references,
                provision_guest_agent),
            async=True)

    def delete_role(self, service_name, deployment_name, role_name):
        '''
        Deletes the specified virtual machine.

        service_name:
            The name of the service.
        deployment_name:
            The name of the deployment.
        role_name:
            The name of the role.
        '''
        _validate_not_none('service_name', service_name)
        _validate_not_none('deployment_name', deployment_name)
        _validate_not_none('role_name', role_name)
        return self._perform_delete(
            self._get_role_path(service_name, deployment_name, role_name),
            async=True)

    def capture_role(self, service_name, deployment_name, role_name,
                     post_capture_action, target_image_name,
                     target_image_label, provisioning_configuration=None):
        '''
        The Capture Role operation captures a virtual machine image to your
        image gallery. From the captured image, you can create additional
        customized virtual machines.

        service_name:
            The name of the service.
        deployment_name:
            The name of the deployment.
        role_name:
            The name of the role.
        post_capture_action:
            Specifies the action after capture operation completes. Possible
            values are: Delete, Reprovision.
        target_image_name:
            Specifies the image name of the captured virtual machine.
        target_image_label:
            Specifies the friendly name of the captured virtual machine.
        provisioning_configuration:
            Use an instance of WindowsConfigurationSet or LinuxConfigurationSet.
        '''
        _validate_not_none('service_name', service_name)
        _validate_not_none('deployment_name', deployment_name)
        _validate_not_none('role_name', role_name)
        _validate_not_none('post_capture_action', post_capture_action)
        _validate_not_none('target_image_name', target_image_name)
        _validate_not_none('target_image_label', target_image_label)
        return self._perform_post(
            self._get_role_instance_operations_path(
                service_name, deployment_name, role_name),
            _XmlSerializer.capture_role_to_xml(
                post_capture_action,
                target_image_name,
                target_image_label,
                provisioning_configuration),
            async=True)

    def start_role(self, service_name, deployment_name, role_name):
        '''
        Starts the specified virtual machine.

        service_name:
            The name of the service.
        deployment_name:
            The name of the deployment.
        role_name:
            The name of the role.
        '''
        _validate_not_none('service_name', service_name)
        _validate_not_none('deployment_name', deployment_name)
        _validate_not_none('role_name', role_name)
        return self._perform_post(
            self._get_role_instance_operations_path(
                service_name, deployment_name, role_name),
            _XmlSerializer.start_role_operation_to_xml(),
            async=True)

    def start_roles(self, service_name, deployment_name, role_names):
        '''
        Starts the specified virtual machines.

        service_name:
            The name of the service.
        deployment_name:
            The name of the deployment.
        role_names:
            The names of the roles, as an enumerable of strings.
        '''
        _validate_not_none('service_name', service_name)
        _validate_not_none('deployment_name', deployment_name)
        _validate_not_none('role_names', role_names)
        return self._perform_post(
            self._get_roles_operations_path(service_name, deployment_name),
            _XmlSerializer.start_roles_operation_to_xml(role_names),
            async=True)

    def restart_role(self, service_name, deployment_name, role_name):
        '''
        Restarts the specified virtual machine.

        service_name:
            The name of the service.
        deployment_name:
            The name of the deployment.
        role_name:
            The name of the role.
        '''
        _validate_not_none('service_name', service_name)
        _validate_not_none('deployment_name', deployment_name)
        _validate_not_none('role_name', role_name)
        return self._perform_post(
            self._get_role_instance_operations_path(
                service_name, deployment_name, role_name),
            _XmlSerializer.restart_role_operation_to_xml(
            ),
            async=True)

    def shutdown_role(self, service_name, deployment_name, role_name,
                      post_shutdown_action='Stopped'):
        '''
        Shuts down the specified virtual machine.

        service_name:
            The name of the service.
        deployment_name:
            The name of the deployment.
        role_name:
            The name of the role.
        post_shutdown_action:
            Specifies how the Virtual Machine should be shut down. Values are:
                Stopped
                    Shuts down the Virtual Machine but retains the compute
                    resources. You will continue to be billed for the resources
                    that the stopped machine uses.
                StoppedDeallocated
                    Shuts down the Virtual Machine and releases the compute
                    resources. You are not billed for the compute resources that
                    this Virtual Machine uses. If a static Virtual Network IP
                    address is assigned to the Virtual Machine, it is reserved.
        '''
        _validate_not_none('service_name', service_name)
        _validate_not_none('deployment_name', deployment_name)
        _validate_not_none('role_name', role_name)
        _validate_not_none('post_shutdown_action', post_shutdown_action)
        return self._perform_post(
            self._get_role_instance_operations_path(
                service_name, deployment_name, role_name),
            _XmlSerializer.shutdown_role_operation_to_xml(post_shutdown_action),
            async=True)

    def shutdown_roles(self, service_name, deployment_name, role_names,
                       post_shutdown_action='Stopped'):
        '''
        Shuts down the specified virtual machines.

        service_name:
            The name of the service.
        deployment_name:
            The name of the deployment.
        role_names:
            The names of the roles, as an enumerable of strings.
        post_shutdown_action:
            Specifies how the Virtual Machine should be shut down. Values are:
                Stopped
                    Shuts down the Virtual Machine but retains the compute
                    resources. You will continue to be billed for the resources
                    that the stopped machine uses.
                StoppedDeallocated
                    Shuts down the Virtual Machine and releases the compute
                    resources. You are not billed for the compute resources that
                    this Virtual Machine uses. If a static Virtual Network IP
                    address is assigned to the Virtual Machine, it is reserved.
        '''
        _validate_not_none('service_name', service_name)
        _validate_not_none('deployment_name', deployment_name)
        _validate_not_none('role_names', role_names)
        _validate_not_none('post_shutdown_action', post_shutdown_action)
        return self._perform_post(
            self._get_roles_operations_path(service_name, deployment_name),
            _XmlSerializer.shutdown_roles_operation_to_xml(
                role_names, post_shutdown_action),
            async=True)

    def add_dns_server(self, service_name, deployment_name, dns_server_name, address):
        '''
        Adds a DNS server definition to an existing deployment.

        service_name:
            The name of the service.
        deployment_name:
            The name of the deployment.
        dns_server_name:
            Specifies the name of the DNS server.
        address:
            Specifies the IP address of the DNS server.
        '''
        _validate_not_none('service_name', service_name)
        _validate_not_none('deployment_name', deployment_name)
        _validate_not_none('dns_server_name', dns_server_name)
        _validate_not_none('address', address)
        return self._perform_post(
            self._get_dns_server_path(service_name, deployment_name),
            _XmlSerializer.dns_server_to_xml(dns_server_name, address),
            async=True)

    def update_dns_server(self, service_name, deployment_name, dns_server_name, address):
        '''
        Updates the ip address of a DNS server.

        service_name:
            The name of the service.
        deployment_name:
            The name of the deployment.
        dns_server_name:
            Specifies the name of the DNS server.
        address:
            Specifies the IP address of the DNS server.
        '''
        _validate_not_none('service_name', service_name)
        _validate_not_none('deployment_name', deployment_name)
        _validate_not_none('dns_server_name', dns_server_name)
        _validate_not_none('address', address)
        return self._perform_put(
            self._get_dns_server_path(service_name,
                                      deployment_name,
                                      dns_server_name),
            _XmlSerializer.dns_server_to_xml(dns_server_name, address),
            async=True)

    def delete_dns_server(self, service_name, deployment_name, dns_server_name):
        '''
        Deletes a DNS server from a deployment.

        service_name:
            The name of the service.
        deployment_name:
            The name of the deployment.
        dns_server_name:
            Name of the DNS server that you want to delete.
        '''
        _validate_not_none('service_name', service_name)
        _validate_not_none('deployment_name', deployment_name)
        _validate_not_none('dns_server_name', dns_server_name)
        return self._perform_delete(
            self._get_dns_server_path(service_name,
                                      deployment_name,
                                      dns_server_name),
            async=True)

    def list_resource_extensions(self):
        '''
        Lists the resource extensions that are available to add to a
        Virtual Machine.
        '''
        return self._perform_get(self._get_resource_extensions_path(),
                                 ResourceExtensions)

    def list_resource_extension_versions(self, publisher_name, extension_name):
        '''
        Lists the versions of a resource extension that are available to add
        to a Virtual Machine.

        publisher_name:
            Name of the resource extension publisher.
        extension_name:
            Name of the resource extension.
        '''
        return self._perform_get(self._get_resource_extension_versions_path(
                                    publisher_name, extension_name),
                                 ResourceExtensions)

    #--Operations for virtual machine images -----------------------------
    def capture_vm_image(self, service_name, deployment_name, role_name, options):
        '''
        Creates a copy of the operating system virtual hard disk (VHD) and all
        of the data VHDs that are associated with the Virtual Machine, saves
        the VHD copies in the same storage location as the original VHDs, and
        registers the copies as a VM Image in the image repository that is
        associated with the specified subscription.

        service_name:
            The name of the service.
        deployment_name:
            The name of the deployment.
        role_name:
            The name of the role.
        options:
            An instance of CaptureRoleAsVMImage class.
        options.os_state:
            Required. Specifies the state of the operating system in the image.
            Possible values are: Generalized, Specialized 
            A Virtual Machine that is fully configured and running contains a
            Specialized operating system. A Virtual Machine on which the
            Sysprep command has been run with the generalize option contains a
            Generalized operating system. If you capture an image from a
            generalized Virtual Machine, the machine is deleted after the image
            is captured. It is recommended that all Virtual Machines are shut
            down before capturing an image.
        options.vm_image_name:
            Required. Specifies the name of the VM Image.
        options.vm_image_label:
            Required. Specifies the label of the VM Image.
        options.description:
            Optional. Specifies the description of the VM Image.
        options.language:
            Optional. Specifies the language of the VM Image.
        options.image_family:
            Optional. Specifies a value that can be used to group VM Images.
        options.recommended_vm_size:
            Optional. Specifies the size to use for the Virtual Machine that
            is created from the VM Image.
        '''
        _validate_not_none('service_name', service_name)
        _validate_not_none('deployment_name', deployment_name)
        _validate_not_none('role_name', role_name)
        _validate_not_none('options', options)
        _validate_not_none('options.os_state', options.os_state)
        _validate_not_none('options.vm_image_name', options.vm_image_name)
        _validate_not_none('options.vm_image_label', options.vm_image_label)
        return self._perform_post(
            self._get_capture_vm_image_path(service_name, deployment_name, role_name),
            _XmlSerializer.capture_vm_image_to_xml(options),
            async=True)

    def create_vm_image(self, vm_image):
        '''
        Creates a VM Image in the image repository that is associated with the
        specified subscription using a specified set of virtual hard disks.

        vm_image:
            An instance of VMImage class.
        vm_image.name: Required. Specifies the name of the image.
        vm_image.label: Required. Specifies an identifier for the image.
        vm_image.description: Optional. Specifies the description of the image.
        vm_image.os_disk_configuration:
            Required. Specifies configuration information for the operating 
            system disk that is associated with the image.
        vm_image.os_disk_configuration.host_caching:
            Optional. Specifies the caching behavior of the operating system disk.
            Possible values are: None, ReadOnly, ReadWrite 
        vm_image.os_disk_configuration.os_state:
            Required. Specifies the state of the operating system in the image.
            Possible values are: Generalized, Specialized
            A Virtual Machine that is fully configured and running contains a
            Specialized operating system. A Virtual Machine on which the
            Sysprep command has been run with the generalize option contains a
            Generalized operating system.
        vm_image.os_disk_configuration.os:
            Required. Specifies the operating system type of the image.
        vm_image.os_disk_configuration.media_link:
            Required. Specifies the location of the blob in Windows Azure
            storage. The blob location belongs to a storage account in the
            subscription specified by the <subscription-id> value in the
            operation call.
        vm_image.data_disk_configurations:
            Optional. Specifies configuration information for the data disks
            that are associated with the image. A VM Image might not have data
            disks associated with it.
        vm_image.data_disk_configurations[].host_caching:
            Optional. Specifies the caching behavior of the data disk.
            Possible values are: None, ReadOnly, ReadWrite 
        vm_image.data_disk_configurations[].lun:
            Optional if the lun for the disk is 0. Specifies the Logical Unit
            Number (LUN) for the data disk.
        vm_image.data_disk_configurations[].media_link:
            Required. Specifies the location of the blob in Windows Azure
            storage. The blob location belongs to a storage account in the
            subscription specified by the <subscription-id> value in the
            operation call.
        vm_image.data_disk_configurations[].logical_size_in_gb:
            Required. Specifies the size, in GB, of the data disk.
        vm_image.language: Optional. Specifies the language of the image.
        vm_image.image_family:
            Optional. Specifies a value that can be used to group VM Images.
        vm_image.recommended_vm_size:
            Optional. Specifies the size to use for the Virtual Machine that
            is created from the VM Image.
        vm_image.eula:
            Optional. Specifies the End User License Agreement that is
            associated with the image. The value for this element is a string,
            but it is recommended that the value be a URL that points to a EULA.
        vm_image.icon_uri:
            Optional. Specifies the URI to the icon that is displayed for the
            image in the Management Portal.
        vm_image.small_icon_uri:
            Optional. Specifies the URI to the small icon that is displayed for
            the image in the Management Portal.
        vm_image.privacy_uri:
            Optional. Specifies the URI that points to a document that contains
            the privacy policy related to the image.
        vm_image.published_date:
            Optional. Specifies the date when the image was added to the image
            repository.
        vm_image.show_in_gui:
            Optional. Indicates whether the VM Images should be listed in the
            portal.
        '''
        _validate_not_none('vm_image', vm_image)
        _validate_not_none('vm_image.name', vm_image.name)
        _validate_not_none('vm_image.label', vm_image.label)
        _validate_not_none('vm_image.os_disk_configuration.os_state',
                           vm_image.os_disk_configuration.os_state)
        _validate_not_none('vm_image.os_disk_configuration.os',
                           vm_image.os_disk_configuration.os)
        _validate_not_none('vm_image.os_disk_configuration.media_link',
                           vm_image.os_disk_configuration.media_link)
        return self._perform_post(
            self._get_vm_image_path(),
            _XmlSerializer.create_vm_image_to_xml(vm_image),
            async=True)

    def delete_vm_image(self, vm_image_name, delete_vhd=False):
        '''
        Deletes the specified VM Image from the image repository that is
        associated with the specified subscription.

        vm_image_name:
            The name of the image.
        delete_vhd:
            Deletes the underlying vhd blob in Azure storage.
        '''
        _validate_not_none('vm_image_name', vm_image_name)
        path = self._get_vm_image_path(vm_image_name)
        if delete_vhd:
            path += '?comp=media'
        return self._perform_delete(path, async=True)

    def list_vm_images(self, location=None, publisher=None, category=None):
        '''
        Retrieves a list of the VM Images from the image repository that is
        associated with the specified subscription.
        '''
        path = self._get_vm_image_path()
        query = ''
        if location:
            query += '&location=' + location
        if publisher:
            query += '&publisher=' + publisher
        if category:
            query += '&category=' + category
        if query:
            path = path + '?' + query.lstrip('&')
        return self._perform_get(path, VMImages)

    def update_vm_image(self, vm_image_name, vm_image):
        '''
        Updates a VM Image in the image repository that is associated with the
        specified subscription.

        vm_image_name:
            Name of image to update.
        vm_image:
            An instance of VMImage class.
        vm_image.label: Optional. Specifies an identifier for the image.
        vm_image.os_disk_configuration:
            Required. Specifies configuration information for the operating 
            system disk that is associated with the image.
        vm_image.os_disk_configuration.host_caching:
            Optional. Specifies the caching behavior of the operating system disk.
            Possible values are: None, ReadOnly, ReadWrite 
        vm_image.data_disk_configurations:
            Optional. Specifies configuration information for the data disks
            that are associated with the image. A VM Image might not have data
            disks associated with it.
        vm_image.data_disk_configurations[].name:
            Required. Specifies the name of the data disk.
        vm_image.data_disk_configurations[].host_caching:
            Optional. Specifies the caching behavior of the data disk.
            Possible values are: None, ReadOnly, ReadWrite 
        vm_image.data_disk_configurations[].lun:
            Optional if the lun for the disk is 0. Specifies the Logical Unit
            Number (LUN) for the data disk.
        vm_image.description: Optional. Specifies the description of the image.
        vm_image.language: Optional. Specifies the language of the image.
        vm_image.image_family:
            Optional. Specifies a value that can be used to group VM Images.
        vm_image.recommended_vm_size:
            Optional. Specifies the size to use for the Virtual Machine that
            is created from the VM Image.
        vm_image.eula:
            Optional. Specifies the End User License Agreement that is
            associated with the image. The value for this element is a string,
            but it is recommended that the value be a URL that points to a EULA.
        vm_image.icon_uri:
            Optional. Specifies the URI to the icon that is displayed for the
            image in the Management Portal.
        vm_image.small_icon_uri:
            Optional. Specifies the URI to the small icon that is displayed for
            the image in the Management Portal.
        vm_image.privacy_uri:
            Optional. Specifies the URI that points to a document that contains
            the privacy policy related to the image.
        vm_image.published_date:
            Optional. Specifies the date when the image was added to the image
            repository.
        vm_image.show_in_gui:
            Optional. Indicates whether the VM Images should be listed in the
            portal.
        '''
        _validate_not_none('vm_image_name', vm_image_name)
        _validate_not_none('vm_image', vm_image)
        return self._perform_put(self._get_vm_image_path(vm_image_name),
                                 _XmlSerializer.update_vm_image_to_xml(vm_image),
                                 async=True)

    #--Operations for operating system images ----------------------------
    def list_os_images(self):
        '''
        Retrieves a list of the OS images from the image repository.
        '''
        return self._perform_get(self._get_image_path(),
                                 Images)

    def get_os_image(self, image_name):
        '''
        Retrieves an OS image from the image repository.
        '''
        return self._perform_get(self._get_image_path(image_name),
                                 OSImage)

    def add_os_image(self, label, media_link, name, os):
        '''
        Adds an OS image that is currently stored in a storage account in your
        subscription to the image repository.

        label:
            Specifies the friendly name of the image.
        media_link:
            Specifies the location of the blob in Windows Azure blob store
            where the media for the image is located. The blob location must
            belong to a storage account in the subscription specified by the
            <subscription-id> value in the operation call. Example:
            http://example.blob.core.windows.net/disks/mydisk.vhd
        name:
            Specifies a name for the OS image that Windows Azure uses to
            identify the image when creating one or more virtual machines.
        os:
            The operating system type of the OS image. Possible values are:
            Linux, Windows
        '''
        _validate_not_none('label', label)
        _validate_not_none('media_link', media_link)
        _validate_not_none('name', name)
        _validate_not_none('os', os)
        return self._perform_post(self._get_image_path(),
                                  _XmlSerializer.os_image_to_xml(
                                      label, media_link, name, os),
                                  async=True)

    def update_os_image(self, image_name, label, media_link, name, os):
        '''
        Updates an OS image that in your image repository.

        image_name:
            The name of the image to update.
        label:
            Specifies the friendly name of the image to be updated. You cannot
            use this operation to update images provided by the Windows Azure
            platform.
        media_link:
            Specifies the location of the blob in Windows Azure blob store
            where the media for the image is located. The blob location must
            belong to a storage account in the subscription specified by the
            <subscription-id> value in the operation call. Example:
            http://example.blob.core.windows.net/disks/mydisk.vhd
        name:
            Specifies a name for the OS image that Windows Azure uses to
            identify the image when creating one or more VM Roles.
        os:
            The operating system type of the OS image. Possible values are:
            Linux, Windows
        '''
        _validate_not_none('image_name', image_name)
        _validate_not_none('label', label)
        _validate_not_none('media_link', media_link)
        _validate_not_none('name', name)
        _validate_not_none('os', os)
        return self._perform_put(self._get_image_path(image_name),
                                 _XmlSerializer.os_image_to_xml(
                                     label, media_link, name, os),
                                 async=True)

    def delete_os_image(self, image_name, delete_vhd=False):
        '''
        Deletes the specified OS image from your image repository.

        image_name:
            The name of the image.
        delete_vhd:
            Deletes the underlying vhd blob in Azure storage.
        '''
        _validate_not_none('image_name', image_name)
        path = self._get_image_path(image_name)
        if delete_vhd:
            path += '?comp=media'
        return self._perform_delete(path, async=True)

    #--Operations for virtual machine disks ------------------------------
    def get_data_disk(self, service_name, deployment_name, role_name, lun):
        '''
        Retrieves the specified data disk from a virtual machine.

        service_name:
            The name of the service.
        deployment_name:
            The name of the deployment.
        role_name:
            The name of the role.
        lun:
            The Logical Unit Number (LUN) for the disk.
        '''
        _validate_not_none('service_name', service_name)
        _validate_not_none('deployment_name', deployment_name)
        _validate_not_none('role_name', role_name)
        _validate_not_none('lun', lun)
        return self._perform_get(
            self._get_data_disk_path(
                service_name, deployment_name, role_name, lun),
            DataVirtualHardDisk)

    def add_data_disk(self, service_name, deployment_name, role_name, lun,
                      host_caching=None, media_link=None, disk_label=None,
                      disk_name=None, logical_disk_size_in_gb=None,
                      source_media_link=None):
        '''
        Adds a data disk to a virtual machine.

        service_name:
            The name of the service.
        deployment_name:
            The name of the deployment.
        role_name:
            The name of the role.
        lun:
            Specifies the Logical Unit Number (LUN) for the disk. The LUN
            specifies the slot in which the data drive appears when mounted
            for usage by the virtual machine. Valid LUN values are 0 through 15.
        host_caching:
            Specifies the platform caching behavior of data disk blob for
            read/write efficiency. The default vault is ReadOnly. Possible
            values are: None, ReadOnly, ReadWrite
        media_link:
            Specifies the location of the blob in Windows Azure blob store
            where the media for the disk is located. The blob location must
            belong to the storage account in the subscription specified by the
            <subscription-id> value in the operation call. Example:
            http://example.blob.core.windows.net/disks/mydisk.vhd
        disk_label:
            Specifies the description of the data disk. When you attach a disk,
            either by directly referencing a media using the MediaLink element
            or specifying the target disk size, you can use the DiskLabel
            element to customize the name property of the target data disk.
        disk_name:
            Specifies the name of the disk. Windows Azure uses the specified
            disk to create the data disk for the machine and populates this
            field with the disk name.
        logical_disk_size_in_gb:
            Specifies the size, in GB, of an empty disk to be attached to the
            role. The disk can be created as part of disk attach or create VM
            role call by specifying the value for this property. Windows Azure
            creates the empty disk based on size preference and attaches the
            newly created disk to the Role.
        source_media_link:
            Specifies the location of a blob in account storage which is
            mounted as a data disk when the virtual machine is created.
        '''
        _validate_not_none('service_name', service_name)
        _validate_not_none('deployment_name', deployment_name)
        _validate_not_none('role_name', role_name)
        _validate_not_none('lun', lun)
        return self._perform_post(
            self._get_data_disk_path(service_name, deployment_name, role_name),
            _XmlSerializer.data_virtual_hard_disk_to_xml(
                host_caching,
                disk_label,
                disk_name,
                lun,
                logical_disk_size_in_gb,
                media_link,
                source_media_link),
            async=True)

    def update_data_disk(self, service_name, deployment_name, role_name, lun,
                         host_caching=None, media_link=None, updated_lun=None,
                         disk_label=None, disk_name=None,
                         logical_disk_size_in_gb=None):
        '''
        Updates the specified data disk attached to the specified virtual
        machine.

        service_name:
            The name of the service.
        deployment_name:
            The name of the deployment.
        role_name:
            The name of the role.
        lun:
            Specifies the Logical Unit Number (LUN) for the disk. The LUN
            specifies the slot in which the data drive appears when mounted
            for usage by the virtual machine. Valid LUN values are 0 through
            15.
        host_caching:
            Specifies the platform caching behavior of data disk blob for
            read/write efficiency. The default vault is ReadOnly. Possible
            values are: None, ReadOnly, ReadWrite
        media_link:
            Specifies the location of the blob in Windows Azure blob store
            where the media for the disk is located. The blob location must
            belong to the storage account in the subscription specified by
            the <subscription-id> value in the operation call. Example:
            http://example.blob.core.windows.net/disks/mydisk.vhd
        updated_lun:
            Specifies the Logical Unit Number (LUN) for the disk. The LUN
            specifies the slot in which the data drive appears when mounted
            for usage by the virtual machine. Valid LUN values are 0 through 15.
        disk_label:
            Specifies the description of the data disk. When you attach a disk,
            either by directly referencing a media using the MediaLink element
            or specifying the target disk size, you can use the DiskLabel
            element to customize the name property of the target data disk.
        disk_name:
            Specifies the name of the disk. Windows Azure uses the specified
            disk to create the data disk for the machine and populates this
            field with the disk name.
        logical_disk_size_in_gb:
            Specifies the size, in GB, of an empty disk to be attached to the
            role. The disk can be created as part of disk attach or create VM
            role call by specifying the value for this property. Windows Azure
            creates the empty disk based on size preference and attaches the
            newly created disk to the Role.
        '''
        _validate_not_none('service_name', service_name)
        _validate_not_none('deployment_name', deployment_name)
        _validate_not_none('role_name', role_name)
        _validate_not_none('lun', lun)
        return self._perform_put(
            self._get_data_disk_path(
                service_name, deployment_name, role_name, lun),
            _XmlSerializer.data_virtual_hard_disk_to_xml(
                host_caching,
                disk_label,
                disk_name,
                updated_lun,
                logical_disk_size_in_gb,
                media_link,
                None),
            async=True)

    def delete_data_disk(self, service_name, deployment_name, role_name, lun, delete_vhd=False):
        '''
        Removes the specified data disk from a virtual machine.

        service_name:
            The name of the service.
        deployment_name:
            The name of the deployment.
        role_name:
            The name of the role.
        lun:
            The Logical Unit Number (LUN) for the disk.
        delete_vhd:
            Deletes the underlying vhd blob in Azure storage.
        '''
        _validate_not_none('service_name', service_name)
        _validate_not_none('deployment_name', deployment_name)
        _validate_not_none('role_name', role_name)
        _validate_not_none('lun', lun)
        path = self._get_data_disk_path(service_name, deployment_name, role_name, lun)
        if delete_vhd:
            path += '?comp=media'
        return self._perform_delete(path, async=True)

    #--Operations for virtual machine disks ------------------------------
    def list_disks(self):
        '''
        Retrieves a list of the disks in your image repository.
        '''
        return self._perform_get(self._get_disk_path(),
                                 Disks)

    def get_disk(self, disk_name):
        '''
        Retrieves a disk from your image repository.
        '''
        return self._perform_get(self._get_disk_path(disk_name),
                                 Disk)

    def add_disk(self, has_operating_system, label, media_link, name, os):
        '''
        Adds a disk to the user image repository. The disk can be an OS disk
        or a data disk.

        has_operating_system:
            Specifies whether the disk contains an operation system. Only a
            disk with an operating system installed can be mounted as OS Drive.
        label:
            Specifies the description of the disk.
        media_link:
            Specifies the location of the blob in Windows Azure blob store
            where the media for the disk is located. The blob location must
            belong to the storage account in the current subscription specified
            by the <subscription-id> value in the operation call. Example:
            http://example.blob.core.windows.net/disks/mydisk.vhd
        name:
            Specifies a name for the disk. Windows Azure uses the name to
            identify the disk when creating virtual machines from the disk.
        os:
            The OS type of the disk. Possible values are: Linux, Windows
        '''
        _validate_not_none('has_operating_system', has_operating_system)
        _validate_not_none('label', label)
        _validate_not_none('media_link', media_link)
        _validate_not_none('name', name)
        _validate_not_none('os', os)
        return self._perform_post(self._get_disk_path(),
                                  _XmlSerializer.disk_to_xml(
                                      has_operating_system,
                                      label,
                                      media_link,
                                      name,
                                      os))

    def update_disk(self, disk_name, has_operating_system, label, media_link,
                    name, os):
        '''
        Updates an existing disk in your image repository.

        disk_name:
            The name of the disk to update.
        has_operating_system:
            Specifies whether the disk contains an operation system. Only a
            disk with an operating system installed can be mounted as OS Drive.
        label:
            Specifies the description of the disk.
        media_link:
            Specifies the location of the blob in Windows Azure blob store
            where the media for the disk is located. The blob location must
            belong to the storage account in the current subscription specified
            by the <subscription-id> value in the operation call. Example:
            http://example.blob.core.windows.net/disks/mydisk.vhd
        name:
            Specifies a name for the disk. Windows Azure uses the name to
            identify the disk when creating virtual machines from the disk.
        os:
            The OS type of the disk. Possible values are: Linux, Windows
        '''
        _validate_not_none('disk_name', disk_name)
        _validate_not_none('has_operating_system', has_operating_system)
        _validate_not_none('label', label)
        _validate_not_none('media_link', media_link)
        _validate_not_none('name', name)
        _validate_not_none('os', os)
        return self._perform_put(self._get_disk_path(disk_name),
                                 _XmlSerializer.disk_to_xml(
                                     has_operating_system,
                                     label,
                                     media_link,
                                     name,
                                     os))

    def delete_disk(self, disk_name, delete_vhd=False):
        '''
        Deletes the specified data or operating system disk from your image
        repository.

        disk_name:
            The name of the disk to delete.
        delete_vhd:
            Deletes the underlying vhd blob in Azure storage.
        '''
        _validate_not_none('disk_name', disk_name)
        path = self._get_disk_path(disk_name)
        if delete_vhd:
            path += '?comp=media'
        return self._perform_delete(path)

    #--Operations for virtual networks  ------------------------------
    def list_virtual_network_sites(self):
        '''
        Retrieves a list of the virtual networks.
        '''
        return self._perform_get(self._get_virtual_network_site_path(), VirtualNetworkSites)
  
      #--Helper functions --------------------------------------------------
    def _get_role_sizes_path(self):
        return self._get_path('rolesizes', None)

    def _get_subscriptions_path(self):
        return '/subscriptions'

    def _get_list_subscription_operations_path(self):
        return self._get_path('operations', None)

    def _get_virtual_network_site_path(self):
        return self._get_path('services/networking/virtualnetwork', None)

    def _get_storage_service_path(self, service_name=None):
        return self._get_path('services/storageservices', service_name)

    def _get_hosted_service_path(self, service_name=None):
        return self._get_path('services/hostedservices', service_name)

    def _get_deployment_path_using_slot(self, service_name, slot=None):
        return self._get_path('services/hostedservices/' + _str(service_name) +
                              '/deploymentslots', slot)

    def _get_deployment_path_using_name(self, service_name,
                                        deployment_name=None):
        return self._get_path('services/hostedservices/' + _str(service_name) +
                              '/deployments', deployment_name)

    def _get_role_path(self, service_name, deployment_name, role_name=None):
        return self._get_path('services/hostedservices/' + _str(service_name) +
                              '/deployments/' + deployment_name +
                              '/roles', role_name)

    def _get_role_instance_operations_path(self, service_name, deployment_name,
                                           role_name=None):
        return self._get_path('services/hostedservices/' + _str(service_name) +
                              '/deployments/' + deployment_name +
                              '/roleinstances', role_name) + '/Operations'

    def _get_roles_operations_path(self, service_name, deployment_name):
        return self._get_path('services/hostedservices/' + _str(service_name) +
                              '/deployments/' + deployment_name +
                              '/roles/Operations', None)

    def _get_resource_extensions_path(self):
        return self._get_path('services/resourceextensions', None)

    def _get_resource_extension_versions_path(self, publisher_name, extension_name):
        return self._get_path('services/resourceextensions',
                              publisher_name + '/' + extension_name)

    def _get_dns_server_path(self, service_name, deployment_name,
                             dns_server_name=None):
        return self._get_path('services/hostedservices/' + _str(service_name) +
                              '/deployments/' + deployment_name +
                              '/dnsservers', dns_server_name)

    def _get_capture_vm_image_path(self, service_name, deployment_name, role_name):
        return self._get_path('services/hostedservices/' + _str(service_name) +
                              '/deployments/' + _str(deployment_name) +
                              '/roleinstances/' + _str(role_name) + '/Operations',
                              None)

    def _get_vm_image_path(self, image_name=None):
        return self._get_path('services/vmimages', image_name)

    def _get_reserved_ip_path(self, name=None):
        return self._get_path('services/networking/reservedips', name)

    def _get_data_disk_path(self, service_name, deployment_name, role_name,
                            lun=None):
        return self._get_path('services/hostedservices/' + _str(service_name) +
                              '/deployments/' + _str(deployment_name) +
                              '/roles/' + _str(role_name) + '/DataDisks', lun)

    def _get_disk_path(self, disk_name=None):
        return self._get_path('services/disks', disk_name)

    def _get_image_path(self, image_name=None):
        return self._get_path('services/images', image_name)<|MERGE_RESOLUTION|>--- conflicted
+++ resolved
@@ -534,24 +534,18 @@
         '''
         Deletes the specified deployment.
 
-<<<<<<< HEAD
         service_name:
             Name of the hosted service.
         deployment_name:
             The name of the deployment.
-=======
-        service_name: Name of the hosted service.
-        deployment_name: The name of the deployment.
-	delete_vhd: If True, delete the vhd associated with this deployment (if any). Defaults to False.
->>>>>>> 6255cf8f
-        '''
-        _validate_not_none('service_name', service_name)
-        _validate_not_none('deployment_name', deployment_name)
-        path= self._get_deployment_path_using_name(service_name, deployment_name)		        
+        '''
+        _validate_not_none('service_name', service_name)
+        _validate_not_none('deployment_name', deployment_name)
+        path= self._get_deployment_path_using_name(service_name, deployment_name)          
         if delete_vhd:
             path += '?comp=media'
         return self._perform_delete(
-				path,
+                path,
             async=True)
 
     def swap_deployment(self, service_name, production, source_deployment):
